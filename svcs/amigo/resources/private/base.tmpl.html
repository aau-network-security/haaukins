<!DOCTYPE html>
<html>
    <head>
		<meta charset="utf-8">
		<meta name="viewport" content="width=device-width, initial-scale=1">
		<title>{{.EventName}}</title>
		<link rel="stylesheet" href="/assets/css/amigo.css">
		<link href="https://fonts.googleapis.com/css?family=Orbitron|Ubuntu&display=swap" rel="stylesheet">
		<link href="https://fonts.googleapis.com/css?family=Audiowide&display=swap" rel="stylesheet">

		<link rel="stylesheet" href="/assets/css/bootstrap.min.css">
		<script src="https://www.google.com/recaptcha/api.js" async defer></script>
	</head>
    <body>
	{{ template "navbar" . }}
	<div id="info-team">
		<button type="button" class="btn btn-login" data-toggle="modal" data-target="#infouser">
			<span class="fa fa-info-circle" aria-hidden="true"></span> INFO
		</button>
	</div>
	<main id="content">
	    {{ template "content" . }}
		<img class="wave-bg-footer" src="/assets/img/smallwave-footer.png">
	</main>
	<footer class="footer">
		<div class="container text-center">
			<p style="margin:0px">
				Powered by <a href="https://github.com/aau-network-security/haaukins">Haaukins</a> at AAU
			</p>
		</div>
	</footer>

	<!-- Info x Users Modal -->
	<div class="modal fade bd-example-modal-lg" id="infouser" tabindex="-1" role="dialog" aria-labelledby="infouserLabel" aria-hidden="true">
		<div class="modal-dialog modal-dialog-centered modal-lg" role="document">
			<div class="modal-content">
				<div class="modal-header">
					<h5 class="modal-title" id="infouserLabel">User Information</h5>
					<button type="button" class="close" data-dismiss="modal" aria-label="Close">
						<span aria-hidden="true">&times;</span>
					</button>
				</div>
				<div class="modal-body mb-3">
<<<<<<< HEAD
					<p class="dark-color">This panel explain what to do in case you get stuck while using <strong>Haaukins</strong>.</p>
					<ul class="nav nav-pills mb-3" id="info-tab" role="tablist">
						<li class="nav-item">
							<a class="nav-link active" id="copy-clipboard-tab" data-toggle="tab" href="#copy-clipboard" role="tab">Copy / Paste</a>
						</li>
						<li class="nav-item">
							<a class="nav-link" id="conn-error-tab" data-toggle="tab" href="#conn-error" role="tab">Connection Error</a>
						</li>
					</ul>
					<div class="tab-content" id="nav-tabContent">
=======
					<p class="dark-color">This panel explain what to do in case you get stock while using <strong>Haaukins</strong>.</p>
					<div class="nav nav-tabs nav-fill" id="info-tab" role="tablist">
						<a class="nav-item nav-link active" id="copy-clipboard-tab" data-toggle="tab" href="#copy-clipboard" role="tab">Copy / Paste</a>
						<a class="nav-item nav-link" id="conn-error-tab" data-toggle="tab" href="#conn-error" role="tab">Connection Error</a>
					</div>
					<div class="tab-content p-3" id="nav-tabContent">
>>>>>>> 3fb64348
						<div class="tab-pane fade show active" id="copy-clipboard" role="tabpanel" aria-labelledby="copy-clipboard-tab">
							<p class="dark-color">
								In order to copy from Host to VM on the browser and the way around, these are the following command:
								<br><br>
								- On Windows & Linux: <strong class="text-black">Ctrl+Alt+Shift</strong><br>
								- On MacOS: <strong class="text-black">Ctrl+Command+Shift</strong>
								<br><br>
								You might need to logout and login to VM cause sometimes keyboard combination is getting broken.
								For example, when you type A it writes E.
							</p>
							<video class="img-fluid" controls>
								<source src="/assets/img/CopyToClipboard.mp4" type="video/mp4">
								Your browser does not support the video tag.
							</video>
						</div>
						<div class="tab-pane fade" id="conn-error" role="tabpanel" aria-labelledby="conn-error-tab">
							<div class="text-center">
								<img class="img-fluid" src="/assets/img/connection-error.png">
							</div>
							<p class="p-2 mt-2 dark-color mb-0">
								There are multiple reasons behind this error for example:
								<br><br>
								- The VM crashed and you can not connect it<br>
								- There might be multiple open tabs with same VM instance<br>
								- After a while without any activity the VM goes into sleep mode<br>
								- There might be poor internet connection
								<br><br>
								In order to solve this error try out those steps:
								<br><br>
								1. Close all the VM Tabs<br>
								2. Log out and login on event page<br>
								3. Click <strong>RESET Kali Machine</strong> button from challenges page<br>
								4. In case you still get the error create a new team
							</p>
						</div>
					</div>
				</div>
			</div>
		</div>
	</div>

	<script defer src="/assets/js/fa.js"></script>
	<script defer src="/assets/js/amigo.js"></script>
	<script defer src="/assets/js/app.js"></script>
	<script defer src="/assets/js/chunk-vendors.js"></script>
    </body>
</html><|MERGE_RESOLUTION|>--- conflicted
+++ resolved
@@ -41,25 +41,12 @@
 					</button>
 				</div>
 				<div class="modal-body mb-3">
-<<<<<<< HEAD
 					<p class="dark-color">This panel explain what to do in case you get stuck while using <strong>Haaukins</strong>.</p>
-					<ul class="nav nav-pills mb-3" id="info-tab" role="tablist">
-						<li class="nav-item">
-							<a class="nav-link active" id="copy-clipboard-tab" data-toggle="tab" href="#copy-clipboard" role="tab">Copy / Paste</a>
-						</li>
-						<li class="nav-item">
-							<a class="nav-link" id="conn-error-tab" data-toggle="tab" href="#conn-error" role="tab">Connection Error</a>
-						</li>
-					</ul>
-					<div class="tab-content" id="nav-tabContent">
-=======
-					<p class="dark-color">This panel explain what to do in case you get stock while using <strong>Haaukins</strong>.</p>
 					<div class="nav nav-tabs nav-fill" id="info-tab" role="tablist">
 						<a class="nav-item nav-link active" id="copy-clipboard-tab" data-toggle="tab" href="#copy-clipboard" role="tab">Copy / Paste</a>
 						<a class="nav-item nav-link" id="conn-error-tab" data-toggle="tab" href="#conn-error" role="tab">Connection Error</a>
 					</div>
 					<div class="tab-content p-3" id="nav-tabContent">
->>>>>>> 3fb64348
 						<div class="tab-pane fade show active" id="copy-clipboard" role="tabpanel" aria-labelledby="copy-clipboard-tab">
 							<p class="dark-color">
 								In order to copy from Host to VM on the browser and the way around, these are the following command:
