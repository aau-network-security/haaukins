--- conflicted
+++ resolved
@@ -10,13 +10,8 @@
   },
   "dependencies": {
     "axios": "^0.21.1",
-<<<<<<< HEAD
     "bootstrap": "^4.6.0",
-    "core-js": "^3.8.2",
-=======
-    "bootstrap": "^4.5.3",
     "core-js": "^3.8.3",
->>>>>>> dbb1fe08
     "bootstrap-vue": "^2.21.2",
     "jquery": "^3.5.1",
     "vue": "^2.6.11",
