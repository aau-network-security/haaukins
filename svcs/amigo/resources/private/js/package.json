--- conflicted
+++ resolved
@@ -18,15 +18,9 @@
     "vue-plotly": "^1.1.0"
   },
   "devDependencies": {
-<<<<<<< HEAD
     "@vue/cli-plugin-babel": "^4.5.10",
-    "@vue/cli-plugin-eslint": "^4.5.9",
-    "@vue/cli-service": "^4.5.9",
-=======
-    "@vue/cli-plugin-babel": "^4.5.9",
     "@vue/cli-plugin-eslint": "^4.5.10",
     "@vue/cli-service": "^4.5.10",
->>>>>>> b390def7
     "babel-eslint": "^10.0.3",
     "eslint": "^6.7.2",
     "eslint-plugin-vue": "^6.1.2",
