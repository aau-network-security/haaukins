{
  "name": "js",
  "version": "0.1.0",
  "private": true,
  "scripts": {
    "serve": "vue-cli-service serve",
    "build": "vue-cli-service build --target app --dest ../../public/js/",
    "watch": "vue-cli-service build --watch --target app --no-clean --dest ../../public/js/",
    "lint": "vue-cli-service lint"
  },
  "dependencies": {
    "axios": "^0.21.1",
    "bootstrap": "^4.5.3",
    "core-js": "^3.8.2",
    "bootstrap-vue": "^2.21.2",
    "jquery": "^3.5.1",
    "vue": "^2.6.11",
    "vue-plotly": "^1.1.0"
  },
  "devDependencies": {
    "@vue/cli-plugin-babel": "^4.5.9",
<<<<<<< HEAD
    "@vue/cli-plugin-eslint": "^4.5.10",
    "@vue/cli-service": "^4.5.9",
=======
    "@vue/cli-plugin-eslint": "^4.5.9",
    "@vue/cli-service": "^4.5.10",
>>>>>>> e4ed7fb6
    "babel-eslint": "^10.0.3",
    "eslint": "^6.7.2",
    "eslint-plugin-vue": "^6.1.2",
    "style-loader": "^1.2.1",
    "vue-template-compiler": "^2.6.11"
  },
  "eslintConfig": {
    "root": true,
    "env": {
      "node": true
    },
    "extends": [
      "plugin:vue/essential",
      "eslint:recommended"
    ],
    "parserOptions": {
      "parser": "babel-eslint"
    },
    "rules": {}
  },
  "browserslist": [
    "> 1%",
    "last 2 versions"
  ]
}<|MERGE_RESOLUTION|>--- conflicted
+++ resolved
@@ -19,13 +19,8 @@
   },
   "devDependencies": {
     "@vue/cli-plugin-babel": "^4.5.9",
-<<<<<<< HEAD
     "@vue/cli-plugin-eslint": "^4.5.10",
-    "@vue/cli-service": "^4.5.9",
-=======
-    "@vue/cli-plugin-eslint": "^4.5.9",
     "@vue/cli-service": "^4.5.10",
->>>>>>> e4ed7fb6
     "babel-eslint": "^10.0.3",
     "eslint": "^6.7.2",
     "eslint-plugin-vue": "^6.1.2",
