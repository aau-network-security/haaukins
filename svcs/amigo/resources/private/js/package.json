--- conflicted
+++ resolved
@@ -18,13 +18,8 @@
     "vue-plotly": "^1.1.0"
   },
   "devDependencies": {
-<<<<<<< HEAD
     "@vue/cli-plugin-babel": "^4.5.6",
-    "@vue/cli-plugin-eslint": "^4.2.0",
-=======
-    "@vue/cli-plugin-babel": "^4.2.0",
     "@vue/cli-plugin-eslint": "^4.5.6",
->>>>>>> 7ad04501
     "@vue/cli-service": "^4.5.6",
     "babel-eslint": "^10.0.3",
     "eslint": "^6.7.2",
