--- conflicted
+++ resolved
@@ -17,10 +17,13 @@
 	"github.com/PuerkitoBio/goquery"
 	"github.com/aau-network-security/go-ntp/store"
 	"github.com/rs/zerolog/log"
+	"github.com/pkg/errors"
 )
 
 var (
 	chalPathRegex = regexp.MustCompile(`/chal/([0-9]+)`)
+	DuplicateConsentErr = errors.New("Cannot have more than one consent checkbox")
+	NoConsentErr = errors.New("No consent given")
 
 	selectorTmpl, _ = template.New("Selector").Parse(`
 <label for="{{.Tag}}">{{.Label}}</label>
@@ -38,14 +41,16 @@
 )
 
 type Checkbox struct {
-	Tag  string
-	Text string
-}
-
-func NewCheckbox(tag string, text string) *Checkbox {
+	Tag              string
+	Text             string
+	indicatesConcent bool
+}
+
+func NewCheckbox(tag string, text string, consent bool) *Checkbox {
 	return &Checkbox{
 		Tag:  tag,
 		Text: text,
+		indicatesConcent: consent,
 	}
 }
 
@@ -58,13 +63,13 @@
 func (c *Checkbox) ReadMetadata(r *http.Request, team *store.Team) error {
 	formName := fmt.Sprintf("%s-checkbox", c.Tag)
 	v := r.FormValue(formName)
-
-	if team.Metadata == nil {
-		team.Metadata = map[string]string{}
-	}
-	team.Metadata[c.Tag] = v
-
-	r.Form.Del(c.Tag)
+	if c.indicatesConcent && v == "" {
+		return NoConsentErr
+	}
+
+	team.AddMetadata(c.Tag,v)
+
+	delete(r.Form, formName)
 	return nil
 }
 
@@ -91,13 +96,9 @@
 		return fmt.Errorf("invalid value for field \"%s\"", s.Label)
 	}
 
-	r.Form.Del(s.Tag)
-
-	if team.Metadata == nil {
-		team.Metadata = map[string]string{}
-	}
-
-	team.Metadata[s.Tag] = v
+	delete(r.Form, s.Tag)
+
+	team.AddMetadata(s.Tag, v)
 
 	return nil
 }
@@ -127,37 +128,68 @@
 }
 
 type ExtraFields struct {
-<<<<<<< HEAD
-	Selectors    [][]*Selector
-	ConcentLabel string
-}
-
-func NewExtraFields(label string, selectors [][]*Selector) *ExtraFields {
+	html string
+	inputs []Input
+	concentChecker *Checkbox
+}
+
+func NewExtraFields(rows []InputRow) (*ExtraFields, error) {
+	var concentChecker *Checkbox
+
+	var inputs []Input
+	for _, row := range rows {
+		for _, input := range row.Inputs {
+			checkbox, ok := input.(*Checkbox)
+			if ok && checkbox.indicatesConcent {
+				if concentChecker != nil {
+					return nil, DuplicateConsentErr
+				}
+				concentChecker = checkbox
+				continue
+			}
+			inputs = append(inputs, input)
+		}
+	}
+
+	var htmlRows []struct {
+		Class  string
+		Inputs []interface{}
+	}
+	for _, row := range rows {
+		colsize := 12 / len(row.Inputs)
+
+		var cols []interface{}
+		for _, col := range row.Inputs {
+			cols = append(cols, struct {
+				Width int
+				Html  template.HTML
+			}{colsize, col.Html()})
+		}
+
+		htmlRow := struct {
+			Class  string
+			Inputs []interface{}
+		}{
+			Class:  row.Class,
+			Inputs: cols,
+		}
+		htmlRows = append(htmlRows, htmlRow)
+	}
+
+	var htmlRaw bytes.Buffer
+	if err := extraFieldsTmpl.Execute(&htmlRaw, htmlRows); err != nil {
+		return nil, err
+	}
+
 	return &ExtraFields{
-		Selectors:    selectors,
-		ConcentLabel: label,
-=======
-	Rows []InputRow
-}
-
-func NewExtraFields(rows []InputRow) *ExtraFields {
-	return &ExtraFields{
-		Rows: rows,
->>>>>>> 86623fae
-	}
+		concentChecker: concentChecker,
+		inputs:         inputs,
+		html:           htmlRaw.String(),
+	}, nil
 }
 
 var (
 	extraFieldsTmpl, _ = template.New("extra-fields").Parse(`
-<<<<<<< HEAD
-{{range .Rows}}
-<div class="form-group row">
-{{range .}}
-<div class="col-md-{{.Width}}">
-{{.Html}}
-</div>
-{{end}}
-=======
 {{range .}}
 <div class="{{.Class}} row">
 	{{range .Inputs}}
@@ -165,73 +197,31 @@
 		{{.Html}}
 	</div>
 	{{end}}
->>>>>>> 86623fae
 </div>
-{{end}}
-<div class="form-group">
-<label>
-<input name="extra-fields" type="checkbox" value="ok" checked>
-{{.Label}}
-</label>
-</div>
-`)
+{{end}}`)
 )
 
 func (ef *ExtraFields) Html() string {
-	var rows []struct {
-		Class  string
-		Inputs []interface{}
-	}
-	for _, row := range ef.Rows {
-		colsize := 12 / len(row.Inputs)
-
-		var cols []interface{}
-		for _, col := range row.Inputs {
-			cols = append(cols, struct {
-				Width int
-				Html  template.HTML
-			}{colsize, col.Html()})
-		}
-
-		htmlRow := struct {
-			Class  string
-			Inputs []interface{}
-		}{
-			Class:  row.Class,
-			Inputs: cols,
-		}
-		rows = append(rows, htmlRow)
-	}
-
-	var out bytes.Buffer
-	fmt := struct {
-		Rows  [][]interface{}
-		Label string
-	}{rows, ef.ConcentLabel}
-	extraFieldsTmpl.Execute(&out, fmt)
-	return out.String()
+	return ef.html
 }
 
 func (ef *ExtraFields) ReadMetadata(r *http.Request, team *store.Team) []error {
-	if v := r.FormValue("extra-fields"); v != "ok" {
-		return nil
-	}
-	delete(r.Form, "extra-fields")
+	if ef.concentChecker != nil {
+		if err := ef.concentChecker.ReadMetadata(r, team); err != nil {
+			return nil
+		}
+	}
 
 	var errs []error
-	for _, row := range ef.Rows {
-		for _, selc := range row.Inputs {
-			if err := selc.ReadMetadata(r, team); err != nil {
-				errs = append(errs, err)
-			}
+	for _, input := range ef.inputs {
+		if err := input.ReadMetadata(r, team); err != nil {
+			errs = append(errs, err)
 		}
 	}
 
 	if len(errs) > 0 {
 		return errs
 	}
-
-	team.Metadata["data-gather"] = "ok"
 
 	return nil
 }
