// Copyright (c) 2018-2019 Aalborg University
// Use of this source code is governed by a GPLv3
// license that can be found in the LICENSE file.

package ctfd

import (
	"bytes"
	"context"
	"fmt"
	"io/ioutil"
	"mime/multipart"
	"net"
	"net/http"
	"net/http/cookiejar"
	"net/http/httputil"
	"net/url"
	"os"
	"regexp"
	"strings"
	"time"

	"errors"

	"io"

	"github.com/aau-network-security/haaukins/store"
	"github.com/aau-network-security/haaukins/svcs"
	"github.com/aau-network-security/haaukins/virtual"
	"github.com/aau-network-security/haaukins/virtual/docker"
	"github.com/google/uuid"
	"github.com/rs/zerolog/log"
)

var (
	NONCEREGEXP            = regexp.MustCompile(`csrf_nonce[ ]*=[ ]*"(.+)"`)
	ServerUnavailableErr   = errors.New("Server is unavailable")
	UserNotFoundErr        = errors.New("Could not find the specified user")
	CouldNotFindSessionErr = errors.New("Could not find the specified session")
	NoSessionErr           = errors.New("No session found")
	ChallengeNotFoundErr   = errors.New("Could not find the specified challenge")
	FlagNotFoundErr        = errors.New("Could not find the specified flag")
)

type CTFd interface {
	docker.Identifier
	io.Closer
	ProxyHandler(...func(*store.Team) error) svcs.ProxyConnector
	Start(context.Context) error
	Stop() error
	Flags() []store.FlagConfig
}

type Config struct {
	Name       string `yaml:"name"`
	AdminUser  string `yaml:"admin_user"`
	AdminEmail string `yaml:"admin_email"`
	AdminPass  string `yaml:"admin_pass"`
	Theme      string `yaml:"theme"`
	Flags      []store.FlagConfig
	Teams      []store.Team
}

type ctfd struct {
	conf     Config
	cont     docker.Container
	theme    Theme
	confDir  string
	nc       nonceClient
	users    []*user
	relation map[string]*user
	flagPool *FlagPool
}

type user struct {
	teamname string
	email    string
	password string
}

func New(ctx context.Context, conf Config) (CTFd, error) {
	jar, err := cookiejar.New(nil)
	if err != nil {
		return nil, err
	}

	hc := &http.Client{
		Jar: jar,
	}
	nc := nonceClient{
		client: hc,
		port:   virtual.GetAvailablePort(),
	}

	if conf.Name == "" {
		conf.Name = "Demo"
	}

	if conf.Theme == "" {
		conf.Theme = "aau-survey"
	}

	if conf.AdminUser == "" {
		conf.AdminUser = "admin"
	}

	if conf.AdminEmail == "" {
		conf.AdminEmail = "admin@admin.com"
	}

	if conf.AdminPass == "" {
		pass := uuid.New().String()
		log.Info().
			Str("password", pass).
			Msg("setting new default password for ctfd")

		conf.AdminPass = pass
	}

	theme, ok := Themes[conf.Theme]
	if !ok {
		theme = Themes["aau"]
	}

	ctf := &ctfd{
		conf:     conf,
		theme:    theme,
		flagPool: NewFlagPool(),
		nc:       nc,
		relation: make(map[string]*user),
	}

	confDir, err := ioutil.TempDir("", "ctfd")
	if err != nil {
		return nil, err
	}

	ctf.confDir = confDir

	dconf := docker.ContainerConfig{
		Image: "registry.sec-aau.dk/aau/ctfd",
		Mounts: []string{
			fmt.Sprintf("%s/:/opt/CTFd/CTFd/data", confDir),
		},
		PortBindings: map[string]string{
			"8000/tcp": fmt.Sprintf("127.0.0.1:%d", ctf.nc.port),
		},
		UseBridge: true,
		Labels: map[string]string{
			"hkn": "ctfd",
		},
	}

	c := docker.NewContainer(dconf)
	err = c.Run(ctx)
	if err != nil {
		return nil, err
	}

	err = ctf.configureInstance()
	if err != nil {
		return nil, err
	}

	err = c.Stop()
	if err != nil {
		return nil, err
	}

	ctf.cont = c

	return ctf, nil

}

func (ctf *ctfd) Start(ctx context.Context) error {
	return ctf.cont.Start(ctx)
}

func (ctf *ctfd) Close() error {
	if err := os.RemoveAll(ctf.confDir); err != nil {
		return err
	}

	if err := ctf.cont.Close(); err != nil {
		return err
	}

	return nil
}

func (ctf *ctfd) Stop() error {
	return ctf.cont.Stop()
}

func (ctf *ctfd) Flags() []store.FlagConfig {
	return ctf.conf.Flags
}

func (ctf *ctfd) ID() string {
	return ctf.cont.ID()
}

func (ctf *ctfd) ProxyHandler(hooks ...func(*store.Team) error) svcs.ProxyConnector {
	origin, _ := url.Parse(ctf.nc.baseUrl())
	regOpts := []RegisterInterceptOpts{WithRegisterHooks(hooks...)}

	if ctf.theme.ExtraFields != nil {
		regOpts = append(regOpts, WithExtraRegisterFields(ctf.theme.ExtraFields))
	}

	return func(es store.EventFile) http.Handler {
		itc := svcs.Interceptors{
			NewRegisterInterception(es, regOpts...),
			NewCheckFlagInterceptor(es, ctf.flagPool),
			NewLoginInterceptor(es),
		}

		if ctf.theme.ExtraFields != nil {
			itc = append(itc, NewSignupInterception(ctf.theme.ExtraFields))
		}
		return itc.Intercept(httputil.NewSingleHostReverseProxy(origin))
	}
}

func (ctf *ctfd) configureInstance() error {
	endpoint := ctf.nc.baseUrl() + "/setup"

	if err := waitForServer(endpoint); err != nil {
		return err
	}

	nonce, err := ctf.nc.getNonce(endpoint)
	if err != nil {
		return err
	}

	form := url.Values{
		"ctf_name": {ctf.conf.Name},
		"name":     {ctf.conf.AdminUser},
		"password": {ctf.conf.AdminPass},
		"email":    {ctf.conf.AdminEmail},
		"nonce":    {nonce},
	}

	req, err := http.NewRequest("POST", endpoint, strings.NewReader(form.Encode()))
	if err != nil {
		return err
	}

	req.Header.Set("Content-Type", "application/x-www-form-urlencoded")
	resp, err := ctf.nc.client.Do(req)
	if resp.Status != "200" {
		log.Warn().Msgf("Team [ %s ] could not assigned in CTFd side ! Status: %s ", req.Form.Get("name"), resp.Status)
	}
	if err != nil {
		return err
	}
	resp.Body.Close()

	if err := ctf.addTheme(ctf.theme); err != nil {
		return err
	}

	for id, flag := range ctf.conf.Flags {
		value := ctf.flagPool.AddFlag(flag, id+1)

<<<<<<< HEAD
		if err := ctf.createFlag(flag.Name, value, flag.Description, flag.Category, flag.Points); err != nil {
=======
		if err := ctf.createFlag(flag.Name, value.String(), flag.Points); err != nil {
>>>>>>> 42939010
			return err
		}

		log.Debug().
			Str("name", flag.Name).
<<<<<<< HEAD
			Str("value", value).
			Bool("static", flag.Static != "").
=======
			Bool("static", flag.StaticValue != "").
>>>>>>> 42939010
			Uint("points", flag.Points).
			Msg("Flag created")
	}

	for _, tt := range ctf.conf.Teams {
		jar, err := cookiejar.New(nil)
		if err != nil {
			return err
		}

		hc := &http.Client{
			Jar: jar,
		}

		t := team{
			nc: nonceClient{
				port:   ctf.nc.port,
				client: hc,
			},
			conf: tt,
		}

		if err := t.create(ctf.flagPool); err != nil {
			return err
		}
	}

	return nil
}

type nonceClient struct {
	port   uint
	client *http.Client
}

func (nc *nonceClient) baseUrl() string {
	return fmt.Sprintf("http://127.0.0.1:%d", nc.port)
}

func (nc *nonceClient) getNonce(path string) (string, error) {
	resp, err := nc.client.Get(path)
	if err != nil {
		return "", err
	}
	defer resp.Body.Close()

	content, err := ioutil.ReadAll(resp.Body)
	if err != nil {
		return "", err
	}

	matches := NONCEREGEXP.FindAllSubmatch(content, 1)
	if len(matches) == 0 {
		return "", fmt.Errorf("Unable to find nonce in page")
	}

	return string(matches[0][1]), nil
}

func (ctf *ctfd) createFlag(name, flagValue, description, category string, points uint) error {
	endpoint := ctf.nc.baseUrl() + "/admin/chal/new"

	nonce, err := ctf.nc.getNonce(endpoint)
	if err != nil {
		return err
	}

	body := &bytes.Buffer{}
	w := multipart.NewWriter(body)
	values := map[string]string{
		"name":         name,
		"value":        fmt.Sprintf("%d", points),
		"key":          flagValue,
		"nonce":        nonce,
		"key_type[0]":  "static",
		"category":     category,
		"description":  description,
		"max_attempts": "",
		"chaltype":     "standard",
	}

	for k, v := range values {
		err := w.WriteField(k, v)
		if err != nil {
			return err
		}
	}
	w.Close()

	req, err := http.NewRequest("POST", endpoint, body)
	if err != nil {
		return err
	}
	req.Header.Add("Content-Type", w.FormDataContentType())

	resp, err := ctf.nc.client.Do(req)
	if err != nil {
		return err
	}

	defer resp.Body.Close()

	return nil
}

func (ctf *ctfd) addTheme(t Theme) error {
	endpoint := ctf.nc.baseUrl() + "/admin/config"

	nonce, err := ctf.nc.getNonce(endpoint)
	if err != nil {
		return err
	}

	body := &bytes.Buffer{}
	w := multipart.NewWriter(body)
	values := map[string]string{
		"nonce":         nonce,
		"ctf_name":      ctf.conf.Name,
		"ctf_logo":      "None",
		"ctf_theme":     "core",
		"css":           t.CSS,
		"mailfrom_addr": "",
		"mail_server":   "",
		"mail_port":     "",
		"mail_u":        "",
		"mail_p":        "",
		"mg_base_url":   "",
		"mg_api_key":    "",
		"start-month":   "",
		"start-day":     "",
		"start-year":    "",
		"start-hour":    "",
		"start-minute":  "",
		"start":         "",
		"end-month":     "",
		"end-day":       "",
		"end-year":      "",
		"end-hour":      "",
		"end-minute":    "",
		"end":           "",
		"freeze-month":  "",
		"freeze-day":    "",
		"freeze-year":   "",
		"freeze-hour":   "",
		"freeze-minute": "",
		"freeze":        "",
		"backup":        "",
	}

	for k, v := range values {
		err := w.WriteField(k, v)
		if err != nil {
			return err
		}
	}
	w.Close()

	req, err := http.NewRequest("POST", endpoint, body)
	if err != nil {
		return err
	}
	req.Header.Add("Content-Type", w.FormDataContentType())

	resp, err := ctf.nc.client.Do(req)
	if err != nil {
		return err
	}

	defer resp.Body.Close()

	return nil
}

type team struct {
	nc    nonceClient
	conf  store.Team
	flags map[store.Tag]string
}

func (t *team) create(fp *FlagPool) error {
	endpoint := t.nc.baseUrl() + "/register"

	nonce, err := t.nc.getNonce(endpoint)
	if err != nil {
		return err
	}

	body := &bytes.Buffer{}
	w := multipart.NewWriter(body)

	values := map[string]string{
		"name":     t.conf.Name,
		"email":    t.conf.Email,
		"password": t.conf.HashedPassword,
		"nonce":    nonce,
	}

	for k, v := range values {
		err := w.WriteField(k, v)
		if err != nil {
			return err
		}
	}
	w.Close()

	req, err := http.NewRequest("POST", endpoint, body)
	if err != nil {
		return err
	}
	req.Header.Add("Content-Type", w.FormDataContentType())

	resp, err := t.nc.client.Do(req)
	if err != nil {
		return err
	}

	defer resp.Body.Close()

	for _, chal := range t.conf.SolvedChallenges {
		if err := t.solve(fp, chal.Tag); err != nil {
			return err
		}
	}

	return nil
}

func (t *team) solve(fp *FlagPool, tag store.Tag) error {
	id, err := fp.GetIdentifierByTag(tag)
	if err != nil {
		return err
	}

	flag, err := fp.GetFlagByTag(tag)
	if err != nil {
		return err
	}

	endpoint := fmt.Sprintf("%s/chal/%d", t.nc.baseUrl(), id)

	nonce, err := t.nc.getNonce(endpoint)
	if err != nil {
		return err
	}

	body := &bytes.Buffer{}
	w := multipart.NewWriter(body)

	values := map[string]string{
		"key":   flag.String(),
		"nonce": nonce,
	}

	for k, v := range values {
		err := w.WriteField(k, v)
		if err != nil {
			return err
		}
	}
	w.Close()

	req, err := http.NewRequest("POST", endpoint, body)
	if err != nil {
		return err
	}
	req.Header.Add("Content-Type", w.FormDataContentType())

	resp, err := t.nc.client.Do(req)
	if err != nil {
		return err
	}

	defer resp.Body.Close()

	return nil
}

func waitForServer(path string) error {
	ctx, cancel := context.WithTimeout(context.Background(), time.Minute)
	defer cancel()

	errc := make(chan error, 1)
	poll := func() error {
		resp, err := http.Get(path)
		if err != nil {
			return err
		}
		defer resp.Body.Close()

		if resp.StatusCode != 200 {
			return fmt.Errorf("Unexpected status code: %d", resp.StatusCode)
		}

		return nil
	}

	go func() {
		for {
			select {
			case <-ctx.Done():
				errc <- ServerUnavailableErr
				return
			default:
				err := poll()
				switch err.(type) {
				case net.Error:
					time.Sleep(time.Second)
					continue
				default:
					errc <- err
					return
				}
			}
		}
	}()

	return <-errc
}<|MERGE_RESOLUTION|>--- conflicted
+++ resolved
@@ -265,22 +265,14 @@
 	for id, flag := range ctf.conf.Flags {
 		value := ctf.flagPool.AddFlag(flag, id+1)
 
-<<<<<<< HEAD
 		if err := ctf.createFlag(flag.Name, value, flag.Description, flag.Category, flag.Points); err != nil {
-=======
-		if err := ctf.createFlag(flag.Name, value.String(), flag.Points); err != nil {
->>>>>>> 42939010
 			return err
 		}
 
 		log.Debug().
 			Str("name", flag.Name).
-<<<<<<< HEAD
 			Str("value", value).
 			Bool("static", flag.Static != "").
-=======
-			Bool("static", flag.StaticValue != "").
->>>>>>> 42939010
 			Uint("points", flag.Points).
 			Msg("Flag created")
 	}
