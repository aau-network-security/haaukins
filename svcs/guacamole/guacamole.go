// Copyright (c) 2018-2019 Aalborg University
// Use of this source code is governed by a GPLv3
// license that can be found in the LICENSE file.

package guacamole

import (
	"bytes"
	"context"
	"encoding/json"
	"errors"
	"fmt"
	"io"
	"io/ioutil"
	"net/http"
	"net/http/cookiejar"
	"net/http/httputil"
	"net/url"
	"os"
	"strings"
	"time"

	"github.com/aau-network-security/haaukins/virtual/vbox"

	"github.com/aau-network-security/haaukins/store"

	"github.com/aau-network-security/haaukins/svcs"
	"github.com/aau-network-security/haaukins/svcs/amigo"
	"github.com/aau-network-security/haaukins/virtual"
	"github.com/aau-network-security/haaukins/virtual/docker"
	"github.com/google/uuid"
	"github.com/gorilla/websocket"
	"github.com/rs/zerolog/log"
)

var (
	MalformedLoginErr = errors.New("malformed login response")
	NoHostErr         = errors.New("host is missing")
	NoPortErr         = errors.New("port is missing")
	NoNameErr         = errors.New("name is missing")
	IncorrectColorErr = errors.New("colorDepth can take the following values: 8, 16, 24, 32")
	UnexpectedRespErr = errors.New("unexpected response from Guacamole")
	SessionErr        = errors.New("session must exist")

	DefaultAdminUser = "guacadmin"
	DefaultAdminPass = "guacadmin"

	wsHeaders = []string{
		"Sec-Websocket-Extensions",
		"Sec-Websocket-Version",
		"Sec-Websocket-Key",
		"Connection",
		"Upgrade",
	}

	upgrader = websocket.Upgrader{}
)

type GuacError struct {
	action string
	err    error
}

type Config struct {
	AdminPass string `yaml:"admin_pass"`
}

type guacamole struct {
	conf       Config
	token      string
	client     *http.Client
	webPort    uint
	containers map[string]docker.Container
}

type createUserAttributes struct {
	Disabled          string  `json:"disabled"`
	Expired           string  `json:"expired"`
	AccessWindowStart string  `json:"access-window-start"`
	AccessWindowEnd   string  `json:"access-window-end"`
	ValidFrom         string  `json:"valid-from"`
	ValidUntil        string  `json:"valid-until"`
	TimeZone          *string `json:"timezone"`
}

type createUserInput struct {
	Username   string               `json:"username"`
	Password   string               `json:"password"`
	Attributes createUserAttributes `json:"attributes"`
}

func (ge *GuacError) Error() string {
	return fmt.Sprintf("guacamole: trying to %s. failed: %s", ge.action, ge.err)
}

type Guacamole interface {
	io.Closer
	Start(context.Context) error
	CreateUser(username, password string) error
	CreateRDPConn(opts CreateRDPConnOpts) error
	GetAdminPass() string
	GetPort() uint
	RawLogin(username, password string) ([]byte, error)
	ProxyHandler(us *GuacUserStore, klp KeyLoggerPool, am *amigo.Amigo, event Event) svcs.ProxyConnector
}

func New(ctx context.Context, conf Config, onlyVPN int32, eventTag string) (Guacamole, error) {
	jar, err := cookiejar.New(nil)
	if err != nil {
		return nil, err
	}

	client := &http.Client{
		Jar: jar,
	}

	if conf.AdminPass == "" {
		pass := uuid.New().String()
		log.Info().
			Str("password", pass).
			Msg("setting new default password for guacamole")

		conf.AdminPass = pass
	}

	guac := &guacamole{
		client: client,
		conf:   conf,
	}
	if onlyVPN != docker.OnlyVPN {
		if err := guac.create(ctx, eventTag); err != nil {
			return nil, err
		}
	}
	return guac, nil
}

func (guac *guacamole) Close() error {
	for _, c := range guac.containers {
		c.Close()
	}
	return nil
}

func (guac *guacamole) GetAdminPass() string {
	return guac.conf.AdminPass
}

<<<<<<< HEAD
//TODO choose another path for mount, Create new path when making a new event.
func (guac *guacamole) create(ctx context.Context, eventTag string) error {
	_ = vbox.CreateEventFolder(eventTag)

	user := fmt.Sprintf("%d:%d", os.Getuid(), os.Getgid())
	log.Debug().Str("user", user).Msg("starting guacd")

=======
func (guac *guacamole) GetPort() uint {
	return guac.webPort
}

func (guac *guacamole) create(ctx context.Context) error {
>>>>>>> a435eeeb
	containers := map[string]docker.Container{}
	containers["guacd"] = docker.NewContainer(docker.ContainerConfig{
		Image:     "guacamole/guacd:1.2.0",
		UseBridge: true,
		Labels: map[string]string{
			"hkn": "guacamole_guacd",
		},
		Mounts: []string{
			vbox.FileTransferRoot + "/" + eventTag + "/:/home/",
		},
		User: user,
	})

	mysqlPass := uuid.New().String()
	containers["db"] = docker.NewContainer(docker.ContainerConfig{
		Image: "aaunetworksecurity/guacamole-mysql",
		EnvVars: map[string]string{
			"MYSQL_ROOT_PASSWORD": uuid.New().String(),
			"MYSQL_DATABASE":      "guacamole_db",
			"MYSQL_USER":          "guacamole_user",
			"MYSQL_PASSWORD":      mysqlPass,
		},
		Labels: map[string]string{
			"hkn": "guacamole_db",
		},
	})

	guac.webPort = virtual.GetAvailablePort()
	guacdAlias := uuid.New().String()
	dbAlias := uuid.New().String()
	containers["web"] = docker.NewContainer(docker.ContainerConfig{
		Image: "registry.gitlab.com/haaukins/core-utils/guacamole",
		EnvVars: map[string]string{
			"MYSQL_DATABASE": "guacamole_db",
			"MYSQL_USER":     "guacamole_user",
			"MYSQL_PASSWORD": mysqlPass,
			"GUACD_HOSTNAME": guacdAlias,
			"MYSQL_HOSTNAME": dbAlias,
		},
		PortBindings: map[string]string{
			"8080/tcp": fmt.Sprintf("127.0.0.1:%d", guac.webPort),
		},
		UseBridge: true,
		Labels: map[string]string{
			"hkn": "guacamole_web",
		},
	})

	closeAll := func() {
		for _, c := range containers {
			c.Close()
		}
	}

	for _, cname := range []string{"guacd", "db", "web"} {
		c := containers[cname]

		if err := c.Run(ctx); err != nil {
			closeAll()
			return err
		}

		var alias string
		switch cname {
		case "guacd":
			alias = guacdAlias
		case "db":
			alias = dbAlias
		}

		if _, err := c.BridgeAlias(alias); err != nil {
			closeAll()
			return err
		}
	}

	if err := guac.configureInstance(); err != nil {
		closeAll()
		return err
	}

	guac.containers = containers
	guac.stop()

	return nil
}

func (guac *guacamole) Start(ctx context.Context) error {
	for _, container := range guac.containers {
		if err := container.Start(ctx); err != nil {
			return err
		}
	}
	return nil
}

func (guac *guacamole) stop() error {
	for _, container := range guac.containers {
		if err := container.Stop(); err != nil {
			return err
		}
	}
	return nil
}

func (guac *guacamole) ProxyHandler(us *GuacUserStore, klp KeyLoggerPool, am *amigo.Amigo, ev Event) svcs.ProxyConnector {
	loginFunc := func(u string, p string) (string, error) {
		content, err := guac.RawLogin(u, p)
		if err != nil {
			return "", err
		}

		return url.QueryEscape(string(content)), nil
	}

	return func(ef store.Event) http.Handler {
		origin, _ := url.Parse(guac.baseUrl() + "/guacamole")
		host := fmt.Sprintf("127.0.0.1:%d", guac.webPort)
		interceptors := svcs.Interceptors{
			NewGuacTokenLoginEndpoint(us, ef, am, loginFunc),
		}

		proxy := &httputil.ReverseProxy{
			Director: func(req *http.Request) {
				req.Header.Add("X-Forwarded-Host", req.Host)
				req.URL.Scheme = "http"
				req.URL.Host = origin.Host

			}}

		return interceptors.Intercept(http.HandlerFunc(
			func(w http.ResponseWriter, r *http.Request) {
				if isWebSocket(r) {
					websocketProxy(host, ef, klp, am).ServeHTTP(w, r)
					return
				}
				proxy.ServeHTTP(w, r)
			}))
	}
}

func (guac *guacamole) configureInstance() error {
	temp := &guacamole{
		client:  guac.client,
		conf:    Config{AdminPass: DefaultAdminPass},
		webPort: guac.webPort,
	}

	var err error
	for i := 0; i < 120; i++ {
		_, err = temp.login(DefaultAdminUser, DefaultAdminPass)
		if err == nil {
			break
		}

		time.Sleep(time.Second)
	}
	if err != nil {
		return err
	}

	if err := temp.changeAdminPass(guac.conf.AdminPass); err != nil {
		return err
	}

	return nil
}

func (guac *guacamole) baseUrl() string {
	return fmt.Sprintf("http://127.0.0.1:%d", guac.webPort)
}

func (guac *guacamole) login(username, password string) (string, error) {
	content, err := guac.RawLogin(username, password)
	if err != nil {
		return "", err
	}

	var output struct {
		Message   *string `json:"message"`
		AuthToken *string `json:"authToken"`
	}

	if err := json.Unmarshal(content, &output); err != nil {
		return "", err
	}

	if output.Message != nil {
		return "", fmt.Errorf(*output.Message)
	}

	if output.AuthToken == nil {
		return "", MalformedLoginErr
	}

	return *output.AuthToken, nil
}

func (guac *guacamole) RawLogin(username, password string) ([]byte, error) {
	form := url.Values{
		"username": {username},
		"password": {password},
	}

	endpoint := guac.baseUrl() + "/guacamole/api/tokens"
	req, err := http.NewRequest("POST", endpoint, strings.NewReader(form.Encode()))
	if err != nil {
		return nil, err
	}
	req.Header.Set("Content-Type", "application/x-www-form-urlencoded")
	resp, err := guac.client.Do(req)
	if err != nil {
		return nil, err
	}
	defer resp.Body.Close()

	if err := isExpectedStatus(resp.StatusCode); err != nil {
		return nil, &GuacError{action: "login", err: err}
	}

	return ioutil.ReadAll(resp.Body)
}

func (guac *guacamole) authAction(action string, a func(string) (*http.Response, error), i interface{}) error {
	perform := func() ([]byte, int, error) {
		resp, err := a(guac.token)
		if err != nil {
			return nil, 0, err
		}
		defer resp.Body.Close()

		content, err := ioutil.ReadAll(resp.Body)
		if err != nil {
			return nil, 0, err
		}

		return content, resp.StatusCode, nil
	}

	shouldTryAgain := func(content []byte, status int, connErr error) (bool, error) {
		if connErr != nil {
			return true, connErr
		}

		if err := isExpectedStatus(status); err != nil {
			return true, err
		}

		if status == http.StatusForbidden {
			token, err := guac.login(DefaultAdminUser, guac.conf.AdminPass)
			if err != nil {
				return false, err
			}

			guac.token = token

			return true, nil
		}

		var msg struct {
			Message string `json:"message"`
		}

		if err := json.Unmarshal(content, &msg); err == nil {
			switch {
			case msg.Message == "Permission Denied.":
				token, err := guac.login(DefaultAdminUser, guac.conf.AdminPass)
				if err != nil {
					return false, err
				}

				guac.token = token

				return true, nil
			case msg.Message != "":
				return false, &GuacError{action: action, err: fmt.Errorf("unexpected message: %s", msg.Message)}
			}
		}

		return false, nil
	}

	var retry bool
	content, status, err := perform()
	for i := 1; i <= 3; i++ {
		retry, err = shouldTryAgain(content, status, err)
		if !retry {
			break
		}

		time.Sleep(time.Second)

		content, status, err = perform()
	}

	if err != nil {
		return err
	}

	if i != nil {
		if err := json.Unmarshal(content, i); err != nil {
			return err
		}
	}

	return nil
}

func (guac *guacamole) changeAdminPass(newPass string) error {
	action := func(t string) (*http.Response, error) {
		data := map[string]string{
			"newPassword": newPass,
			"oldPassword": guac.conf.AdminPass,
		}

		jsonData, _ := json.Marshal(data)
		endpoint := guac.baseUrl() + "/guacamole/api/session/data/mysql/users/guacadmin/password?token=" + t
		req, err := http.NewRequest("PUT", endpoint, bytes.NewBuffer(jsonData))
		if err != nil {
			return nil, err
		}
		req.Header.Set("Content-Type", "application/json")

		return guac.client.Do(req)
	}

	if err := guac.authAction("change admin password", action, nil); err != nil {
		return err
	}

	return nil
}

func (guac *guacamole) CreateUser(username, password string) error {
	action := func(t string) (*http.Response, error) {
		data := createUserInput{
			Username: username,
			Password: password,
		}
		jsonData, _ := json.Marshal(data)
		endpoint := guac.baseUrl() + "/guacamole/api/session/data/mysql/users?token=" + t

		req, err := http.NewRequest("POST", endpoint, bytes.NewBuffer(jsonData))
		if err != nil {
			return nil, err
		}
		req.Header.Set("Content-Type", "application/json")

		return guac.client.Do(req)
	}

	var output struct {
		Username string `json:"username"`
		Password string `json:"password"`
	}

	if err := guac.authAction("create user", action, &output); err != nil {
		return err
	}

	return nil
}

func (guac *guacamole) logout() error {
	action := func(t string) (*http.Response, error) {
		endpoint := guac.baseUrl() + "/guacamole/api/tokens/" + t
		req, err := http.NewRequest("DELETE", endpoint, nil)
		if err != nil {
			return nil, err
		}

		return guac.client.Do(req)
	}

	if err := guac.authAction("logout", action, nil); err != nil {
		return err
	}

	return nil
}

type createRDPConnAttr struct {
	FailOverOnly     *bool   `json:"failover-only"`
	GuacdEncripytion *string `json:"guacd-encryption"`
	GuacdPort        *uint   `json:"guacd-port"`
	MaxConn          uint    `json:"max-connections"`
	MaxConnPerUser   uint    `json:"max-connections-per-user"`
	Weight           *uint   `json:"weight"`
}

type createRDPConnConf struct {
	ClipboardEncoding        *string `json:"clipboard-encoding"`
	ColorDepth               *uint   `json:"color-depth"`
	Console                  *string `json:"console"`
	ConsoleAudio             *string `json:"console-audio"`
	Cursor                   *string `json:"cursor"`
	DestPort                 *uint   `json:"dest-port"`
	DisableAudio             *bool   `json:"disable-audio"`
	DisableAuth              *bool   `json:"disable-auth"`
	DPI                      *uint   `json:"dpi"`
	EnableAudio              *bool   `json:"enable-audio"`
	EnableAudioInput         *bool   `json:"enable-audio-input"`
	EnableDesktopComposition *bool   `json:"enable-desktop-composition"`
	EnableDrive              *bool   `json:"enable-drive"`
	EnableFontSmoothing      *bool   `json:"enable-font-smoothing"`
	EnableFullWindowDrag     *bool   `json:"enable-full-window-drag"`
	EnableMenuAnimations     *bool   `json:"enable-menu-animations"`
	EnablePrinting           *bool   `json:"enable-printing"`
	EnableSFTP               *bool   `json:"enable-sftp"`
	EnableTheming            *bool   `json:"enable-theming"`
	EnableWallpaper          *bool   `json:"enable-wallpaper"`
	GatewayPort              *uint   `json:"gateway-port"`
	Height                   *uint   `json:"height"`
	Width                    *uint   `json:"width"`
	Hostname                 *string `json:"hostname"`
	IgnoreCert               *bool   `json:"ignore-cert"`
	Port                     *uint   `json:"port"`
	PreConnectionID          *uint   `json:"preconnection-id"`
	ReadOnly                 *bool   `json:"read-only"`
	ResizeMethod             *string `json:"resize-method"`
	Security                 *string `json:"security"`
	ServerLayout             *string `json:"server-layout"`
	SFTPPort                 *uint   `json:"sftp-port"`
	SFTPAliveInterval        *uint   `json:"sftp-server-alive-interval"`
	SwapRedBlue              *bool   `json:"swap-red-blue"`
	CreateDrivePath          *bool   `json:"create-drive-path"`
	DrivePath                *string `json:"drive-path"`
	Username                 *string `json:"username,omitempty"`
	Password                 *string `json:"password,omitempty"`
}

type CreateRDPConnOpts struct {
	Host             string
	Port             uint
	Name             string
	GuacUser         string
	Username         *string
	Password         *string
	EnableWallPaper  *bool
	ResolutionWidth  uint
	ResolutionHeight uint
	MaxConn          uint
	ColorDepth       uint
	EnableDrive      *bool
	CreateDrivePath  *bool
	DrivePath        *string
}

func (guac *guacamole) CreateRDPConn(opts CreateRDPConnOpts) error {
	if opts.Host == "" {
		return NoHostErr
	}

	if opts.Port == 0 {
		return NoPortErr
	}

	if opts.Name == "" {
		return NoNameErr
	}

	if opts.ResolutionWidth == 0 || opts.ResolutionHeight == 0 {
		opts.ResolutionWidth = 1920
		opts.ResolutionHeight = 1080
	}

	if opts.MaxConn == 0 {
		opts.MaxConn = 10
	}

	if opts.ColorDepth%8 != 0 || opts.ColorDepth > 32 {
		return IncorrectColorErr
	}

	if opts.ColorDepth == 0 {
		opts.ColorDepth = 16
	}
	log.Debug().Str("drive-path", *opts.DrivePath).Msg("Drivepath for user is")
	conf := createRDPConnConf{
		Hostname:        &opts.Host,
		Width:           &opts.ResolutionWidth,
		Height:          &opts.ResolutionHeight,
		Port:            &opts.Port,
		ColorDepth:      &opts.ColorDepth,
		Username:        opts.Username,
		Password:        opts.Password,
		EnableWallpaper: opts.EnableWallPaper,
		EnableDrive:     opts.EnableDrive,
		CreateDrivePath: opts.CreateDrivePath,
		DrivePath:       opts.DrivePath,
	}

	data := struct {
		Name             string            `json:"name"`
		ParentIdentifier string            `json:"parentIdentifier"`
		Protocol         string            `json:"protocol"`
		Attributes       createRDPConnAttr `json:"attributes"`
		Parameters       createRDPConnConf `json:"parameters"`
	}{
		Name:             opts.Name,
		ParentIdentifier: "ROOT",
		Protocol:         "rdp",
		Attributes: createRDPConnAttr{
			MaxConn:        opts.MaxConn,
			MaxConnPerUser: opts.MaxConn,
		},
		Parameters: conf,
	}

	jsonData, _ := json.Marshal(data)

	action := func(t string) (*http.Response, error) {
		endpoint := guac.baseUrl() + "/guacamole/api/session/data/mysql/connections?token=" + t
		req, err := http.NewRequest("POST", endpoint, bytes.NewBuffer(jsonData))
		if err != nil {
			return nil, err
		}
		req.Header.Set("Content-Type", "application/json")

		return guac.client.Do(req)
	}

	var out struct {
		Id string `json:"identifier"`
	}
	if err := guac.authAction("create rdp connection", action, &out); err != nil {
		return err
	}

	if err := guac.addConnectionToUser(out.Id, opts.GuacUser); err != nil {
		return err
	}

	return nil
}

func (guac *guacamole) addConnectionToUser(id string, guacuser string) error {
	data := []struct {
		Operation string `json:"op"`
		Path      string `json:"path"`
		Value     string `json:"value"`
	}{{
		Operation: "add",
		Path:      fmt.Sprintf("/connectionPermissions/%s", id),
		Value:     "READ",
	}}

	jsonData, _ := json.Marshal(data)

	action := func(t string) (*http.Response, error) {
		endpoint := fmt.Sprintf("%s/guacamole/api/session/data/mysql/users/%s/permissions?token=%s",
			guac.baseUrl(),
			guacuser,
			t)

		req, err := http.NewRequest("PATCH", endpoint, bytes.NewBuffer(jsonData))
		if err != nil {
			return nil, err
		}
		req.Header.Set("Content-Type", "application/json")

		return guac.client.Do(req)
	}

	if err := guac.authAction("add user to connection", action, nil); err != nil {
		return err
	}

	return nil
}

func websocketProxy(target string, ef store.Event, keyLoggerPool KeyLoggerPool, am *amigo.Amigo) http.Handler {
	origin := fmt.Sprintf("http://%s", target)

	return http.HandlerFunc(func(w http.ResponseWriter, r *http.Request) {
		url := r.URL
		url.Host = target
		url.Scheme = "ws"

		cookie, err := r.Cookie("session")
		if err != nil {
			log.Error().Err(SessionErr)
			return
		}

		t, err := am.TeamStore.GetTeamByToken(cookie.Value)
		if err != nil {
			log.Error().Msgf("Failed to find team by token")
			return
		}

		var logger KeyLogger
		logger, err = keyLoggerPool.GetLogger(*t)
		if err != nil {
			log.Warn().Msg("Failed to create keylogger")
		}

		rHeader := http.Header{}
		copyHeaders(r.Header, rHeader, wsHeaders)
		rHeader.Set("Origin", origin)
		rHeader.Set("X-Forwarded-Host", r.Host)

		backend, resp, err := websocket.DefaultDialer.Dial(url.String(), rHeader)
		if err != nil {
			log.Error().Msgf("Failed to connect target (%s): %s", url.String(), err)
			return
		}
		defer backend.Close()

		upgradeHeader := http.Header{}
		if h := resp.Header.Get("Sec-Websocket-Protocol"); h != "" {
			upgradeHeader.Set("Sec-Websocket-Protocol", h)
		}

		c, err := upgrader.Upgrade(w, r, upgradeHeader)
		if err != nil {
			log.Error().Msgf("Failed to upgrade connection: %s", err)
			return
		}
		defer c.Close()

		errClient := make(chan error, 1)
		errBackend := make(chan error, 1)

		cp := func(logger KeyLogger) func(src *websocket.Conn, dst *websocket.Conn, errc chan error) {
			var actions []func(RawFrame)
			if logger != nil {
				actions = append(actions, logger.Log)
			}

			return func(src *websocket.Conn, dst *websocket.Conn, errc chan error) {
				for {
					msgType, data, err := src.ReadMessage()
					if err != nil {
						m := getCloseMsg(err)
						dst.WriteMessage(websocket.CloseMessage, m)
						errc <- err
					}

					if err := dst.WriteMessage(msgType, data); err != nil {
						errc <- err
						break
					}

					for _, action := range actions {
						action(data)
					}
				}
			}
		}

		go cp(logger)(c, backend, errClient)
		go cp(nil)(backend, c, errClient)

		log.Debug().
			Str("id", t.ID()).
			Str("event", string(ef.Tag)).
			Msg("team connected")

		var msgFormat string
		select {
		case err = <-errClient:
			msgFormat = "Error when copying from client to backend: %s"
		case err = <-errBackend:
			msgFormat = "Error when copying from backend to client: %s"
		}

		e, ok := err.(*websocket.CloseError)
		if ok && e.Code == websocket.CloseNoStatusReceived {
			log.Debug().
				Str("id", t.ID()).
				Str("event", string(ef.Tag)).
				Msg("team disconnected")
		} else if !ok || e.Code != websocket.CloseNormalClosure {
			log.Error().Msgf(msgFormat, err)
		}
	})
}

func copyHeaders(src, dst http.Header, ignore []string) {
	for k, vv := range src {
		isIgnored := false
		for _, h := range ignore {
			if k == h {
				isIgnored = true
				break
			}
		}
		if isIgnored {
			continue
		}
		for _, v := range vv {
			dst.Add(k, v)
		}
	}
}

func getCloseMsg(err error) []byte {
	res := websocket.FormatCloseMessage(websocket.CloseNormalClosure, fmt.Sprintf("%s", err))
	if e, ok := err.(*websocket.CloseError); ok {
		if e.Code != websocket.CloseNoStatusReceived {
			res = websocket.FormatCloseMessage(e.Code, e.Text)
		}
	}
	return res
}

func isWebSocket(req *http.Request) bool {
	if upgrade := req.Header.Get("Upgrade"); upgrade != "" {
		return upgrade == "websocket" || upgrade == "Websocket"
	}

	return false
}

func isExpectedStatus(s int) error {
	if (s >= http.StatusOK) && (s <= 302) || s == http.StatusForbidden {
		return nil
	}

	return fmt.Errorf("unexpected response %d", s)
}<|MERGE_RESOLUTION|>--- conflicted
+++ resolved
@@ -146,21 +146,16 @@
 	return guac.conf.AdminPass
 }
 
-<<<<<<< HEAD
-//TODO choose another path for mount, Create new path when making a new event.
+func (guac *guacamole) GetPort() uint {
+	return guac.webPort
+}
+
 func (guac *guacamole) create(ctx context.Context, eventTag string) error {
 	_ = vbox.CreateEventFolder(eventTag)
 
 	user := fmt.Sprintf("%d:%d", os.Getuid(), os.Getgid())
 	log.Debug().Str("user", user).Msg("starting guacd")
-
-=======
-func (guac *guacamole) GetPort() uint {
-	return guac.webPort
-}
-
-func (guac *guacamole) create(ctx context.Context) error {
->>>>>>> a435eeeb
+  
 	containers := map[string]docker.Container{}
 	containers["guacd"] = docker.NewContainer(docker.ContainerConfig{
 		Image:     "guacamole/guacd:1.2.0",
