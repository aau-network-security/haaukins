--- conflicted
+++ resolved
@@ -4,204 +4,6 @@
 
 package guacamole_test
 
-<<<<<<< HEAD
-//todo make this
-//import (
-//	"bufio"
-//	"github.com/aau-network-security/haaukins/store"
-//	"github.com/aau-network-security/haaukins/svcs/guacamole"
-//	"io/ioutil"
-//	"os"
-//	"path/filepath"
-//	"testing"
-//	"time"
-//)
-//
-//func TestKeyLogger(t *testing.T) {
-//	tmpDir, err := ioutil.TempDir("", "")
-//	if err != nil {
-//		t.Fatalf("Failed to create temporary directory: %s", err)
-//	}
-//	defer os.RemoveAll(tmpDir)
-//
-//	logpool, err := guacamole.NewKeyLoggerPool(tmpDir)
-//	if err != nil {
-//		t.Fatalf("Unexpected error: %s", err)
-//	}
-//
-//	team := store.Team{
-//		Id: "team",
-//	}
-//
-//	logger, err := logpool.GetLogger(team)
-//	if err != nil {
-//		t.Fatalf("Unexpected error while getting logger: %s", err)
-//	}
-//
-//	// should be logged
-//	logger.Log([]byte("3.key,5.10000,1.1;"))        // key pressed
-//	logger.Log([]byte("5.mouse,3.100,4.1000,1.2;")) // mouse left click
-//
-//	// should NOT be logged
-//	logger.Log([]byte("3.key,5.10000,1.0;"))            // key release
-//	logger.Log([]byte("5.mouse,3.100,4.1000,1.0;"))     // no mouse click
-//	logger.Log([]byte("4.sync,8.31163115,8.31163115;")) // wrong opcode
-//
-//	time.Sleep(10 * time.Millisecond)
-//
-//	expectedFn := filepath.Join(tmpDir, "team.log")
-//	f, err := os.Open(expectedFn)
-//	if err != nil {
-//		t.Fatalf("Failed to open file: %s", err)
-//	}
-//
-//	nLines := 0
-//	scanner := bufio.NewScanner(f)
-//	for scanner.Scan() {
-//		scanner.Text()
-//		nLines++
-//	}
-//	if nLines != 2 {
-//		t.Fatalf("Expected 2 lines in log file, but got %d", nLines)
-//	}
-//}
-//
-//func TestKeyFrameFilter(t *testing.T) {
-//	tt := []struct {
-//		name        string
-//		input       string
-//		expectedErr error
-//		expectedOk  bool
-//		key         guacamole.Element
-//		pressed     guacamole.Element
-//	}{
-//		{
-//			name:       "Normal",
-//			input:      "3.key,5.10000,1.1;",
-//			expectedOk: true,
-//			key:        "10000",
-//			pressed:    "1",
-//		},
-//		{
-//			name:       "Invalid opcode",
-//			input:      "5.mouse,3.100,4.1000,1.2;",
-//			expectedOk: false,
-//		},
-//		{
-//			name:       "Key release",
-//			input:      "3.key,5.10000,1.0;",
-//			expectedOk: false,
-//		},
-//		{
-//			name:        "Invalid number of args",
-//			input:       "3.key,5.10000;",
-//			expectedErr: guacamole.InvalidArgsErr,
-//		},
-//	}
-//
-//	for _, tc := range tt {
-//		t.Run(tc.name, func(t *testing.T) {
-//			kff := guacamole.NewKeyFrameFilter(
-//				guacamole.KeyPressed,
-//			)
-//
-//			rf := []byte(tc.input)
-//			kf, ok, err := kff.Filter(rf)
-//			if err != tc.expectedErr {
-//				t.Fatalf("Expected error (%t), but got: %s", tc.expectedErr, err)
-//			}
-//			if tc.expectedErr != nil {
-//				return
-//			}
-//			if ok != tc.expectedOk {
-//				t.Fatalf("Expected OK (%t), but got: %t", tc.expectedOk, ok)
-//			}
-//			if !tc.expectedOk {
-//				return
-//			}
-//			if kf.Key != tc.key {
-//				t.Fatalf("Expected key pressed to equal %s, but got %s", tc.key, kf.Key)
-//			}
-//			if kf.Pressed != tc.pressed {
-//				t.Fatalf("Expected key pressed to equal %s, but got %s", tc.pressed, kf.Pressed)
-//			}
-//		})
-//	}
-//}
-//
-//func TestMouseFrameFilter(t *testing.T) {
-//	tt := []struct {
-//		name        string
-//		input       string
-//		expectedErr error
-//		expectedOk  bool
-//		x           guacamole.Element
-//		y           guacamole.Element
-//		button      guacamole.Element
-//	}{
-//		{
-//			name:       "Normal",
-//			input:      "5.mouse,3.100,4.1000,1.2;",
-//			expectedOk: true,
-//			x:          "100",
-//			y:          "1000",
-//			button:     "2",
-//		},
-//		{
-//			name:       "Invalid opcode",
-//			input:      "3.key,5.10000,1.0;",
-//			expectedOk: false,
-//		},
-//		{
-//			name:       "Too short opcode",
-//			input:      "1.a,5.10000,1.0;",
-//			expectedOk: false,
-//		},
-//		{
-//			name:       "Invalid button",
-//			input:      "5.mouse,3.100,4.1000,1.0;",
-//			expectedOk: false,
-//		},
-//		{
-//			name:        "Invalid number of args",
-//			input:       "5.mouse,3.100,4.1000;",
-//			expectedErr: guacamole.InvalidArgsErr,
-//		},
-//	}
-//
-//	for _, tc := range tt {
-//		t.Run(tc.name, func(t *testing.T) {
-//			mff := guacamole.NewMouseFrameFilter(
-//				guacamole.MouseClicked,
-//			)
-//
-//			rf := []byte(tc.input)
-//			mf, ok, err := mff.Filter(rf)
-//			if err != tc.expectedErr {
-//				t.Fatalf("Expected error (%t), but got: %s", tc.expectedErr, err)
-//			}
-//			if tc.expectedErr != nil {
-//				return
-//			}
-//			if ok != tc.expectedOk {
-//				t.Fatalf("Expected OK (%t), but got: %t", tc.expectedOk, ok)
-//			}
-//			if !tc.expectedOk {
-//				return
-//			}
-//			if mf.X != tc.x {
-//				t.Fatalf("Expected x to equal %s, but got %s", tc.x, mf.X)
-//			}
-//			if mf.Y != tc.y {
-//				t.Fatalf("Expected x to equal %s, but got %s", tc.y, mf.Y)
-//			}
-//			if mf.Button != tc.button {
-//				t.Fatalf("Expected button to equal %s, but got %s", tc.button, mf.Button)
-//			}
-//		})
-//	}
-//}
-=======
 import (
 	"bufio"
 	"github.com/aau-network-security/haaukins/store"
@@ -394,5 +196,4 @@
 			}
 		})
 	}
-}
->>>>>>> ce86b7d3
+}