<<<<<<< HEAD
// +build ignore

package exercise_test

import (
	"fmt"
	"testing"

	"github.com/aau-network-security/go-ntp/exercise"
	"github.com/aau-network-security/go-ntp/virtual/docker"
	"github.com/stretchr/testify/assert"
)

func TestMain(t *testing.T) {
	assert.Equal(t, nil, nil)
	network, err := docker.NewNetwork()
	assert.Nil(t, err)

	conf := exercise.Config{
		Name: "Test Exercise",
		Tags: []string{"test"},
		DockerConfs: []exercise.DockerConfig{
			{
				Image: "nginx",
			},
		},
	}

	fmt.Println(network)
	fmt.Println(conf)

=======
package exercise

import (
	"github.com/aau-network-security/go-ntp/virtual/docker"
	"testing"
)

func TestContainerOpts(t *testing.T) {
	records := []RecordConfig{
		{
			Name:  "example.org",
			Type:  "MX",
			RData: "mx.example.org",
		},
		{
			Name:  "mx.example.org",
			Type:  "A",
			RData: "",
		},
	}
	dockerConfs := []DockerConfig{
		{Records: records, Image: "aau/test-image"},
	}
	conf := Config{
		DockerConfs: dockerConfs,
	}
	containerConfigs, recordConfigs := conf.ContainerOpts()
	if len(containerConfigs) != 1 || len(recordConfigs) != 1 {
		t.Fatalf("Expected 1 configs, but got %d", len(containerConfigs))
	}
	if len(recordConfigs[0]) != 2 {
		t.Fatalf("Expected 2 records, but got %d", len(recordConfigs[0]))
	}
}

type testDockerHost struct {
	DockerHost
}

func (tdh testDockerHost) CreateContainer(conf docker.ContainerConfig) (docker.Container, error) {
	return testContainer{}, nil
}

type testContainer struct {
	docker.Container
}

type testNetwork struct {
	docker.Network
}

func (tn testNetwork) Connect(c docker.Container, ip ...int) (int, error) {
	return 1, nil
}

func (tn testNetwork) FormatIP(num int) string {
	return "1.2.3.4"
}

func TestExerciseCreate(t *testing.T) {
	firstRecords := []RecordConfig{
		{
			Name: "example.org",
			Type: "A",
		},
		{
			Name:  "example.org",
			Type:  "MX",
			RData: "10 mx.example.org",
		},
	}
	secondRecords := []RecordConfig{
		{
			Name:  "mx.example.org",
			Type:  "A",
			RData: "",
		},
	}
	dockerConfs := []DockerConfig{
		{Records: firstRecords, Image: "aau/test-image"},
		{Records: secondRecords, Image: "aau/test-image"},
	}
	conf := Config{
		DockerConfs: dockerConfs,
	}
	e := exercise{
		conf:       &conf,
		dockerHost: testDockerHost{},
		net:        &testNetwork{},
	}
	if err := e.Create(); err != nil {
		t.Fatalf("Unexpected error: %v", err)
	}

	if len(e.dnsRecords) != 3 {
		t.Fatalf("Expected 3 DNS records, but got %d", len(e.dnsRecords))
	}
	if e.dnsRecords[0].RData != "1.2.3.4" {
		t.Fatalf("Expected rData '1.2.3.4', but got '%s'", e.dnsRecords[0].RData)
	}
>>>>>>> e908d1d5
}<|MERGE_RESOLUTION|>--- conflicted
+++ resolved
@@ -1,36 +1,3 @@
-<<<<<<< HEAD
-// +build ignore
-
-package exercise_test
-
-import (
-	"fmt"
-	"testing"
-
-	"github.com/aau-network-security/go-ntp/exercise"
-	"github.com/aau-network-security/go-ntp/virtual/docker"
-	"github.com/stretchr/testify/assert"
-)
-
-func TestMain(t *testing.T) {
-	assert.Equal(t, nil, nil)
-	network, err := docker.NewNetwork()
-	assert.Nil(t, err)
-
-	conf := exercise.Config{
-		Name: "Test Exercise",
-		Tags: []string{"test"},
-		DockerConfs: []exercise.DockerConfig{
-			{
-				Image: "nginx",
-			},
-		},
-	}
-
-	fmt.Println(network)
-	fmt.Println(conf)
-
-=======
 package exercise
 
 import (
@@ -131,5 +98,4 @@
 	if e.dnsRecords[0].RData != "1.2.3.4" {
 		t.Fatalf("Expected rData '1.2.3.4', but got '%s'", e.dnsRecords[0].RData)
 	}
->>>>>>> e908d1d5
 }