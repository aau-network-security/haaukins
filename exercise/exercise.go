package exercise

import (
	"errors"
<<<<<<< HEAD
	"regexp"

	"github.com/aau-network-security/go-ntp/store"
=======
>>>>>>> e908d1d5
	"github.com/aau-network-security/go-ntp/virtual"
	"github.com/aau-network-security/go-ntp/virtual/docker"
	"github.com/aau-network-security/go-ntp/virtual/vbox"
)

var (
	DuplicateTagErr = errors.New("Tag already exists")
	MissingTagsErr  = errors.New("No tags, need atleast one tag")
	UnknownTagErr   = errors.New("Unknown tag")
<<<<<<< HEAD
=======
)

type Flag struct {
}

type RecordConfig struct {
	Name  string `yaml:"name"`
	Type  string `yaml:"type"`
	RData string `yaml:"rdata"`
}

type FlagConfig struct {
	Name    string `yaml:"name"`
	EnvVar  string `yaml:"env"`
	Default string `yaml:"default"`
	Points  uint   `yaml:"points"`
}

type EnvVarConfig struct {
	EnvVar string `yaml:"env"`
	Value  string `yaml:"value"`
}

type DockerConfig struct {
	Image    string         `yaml:"image"`
	Flags    []FlagConfig   `yaml:"flag"`
	Envs     []EnvVarConfig `yaml:"env"`
	Records  []RecordConfig `yaml:"dns"`
	MemoryMB uint           `yaml:"memoryMB"`
	CPU      float64        `yaml:"cpu"`
}

type VBoxConfig struct {
	Image    string       `yaml:"image"`
	MemoryMB uint         `yaml:"memoryMB"`
	Flags    []FlagConfig `yaml:"flag"`
}

type Config struct {
	Name        string         `yaml:"name"`
	Tags        []string       `yaml:"tags"`
	DockerConfs []DockerConfig `yaml:"docker"`
	VBoxConfig  []VBoxConfig   `yaml:"vbox"`
}

func (conf Config) Flags() []FlagConfig {
	var res []FlagConfig
	for _, dockerConf := range conf.DockerConfs {
		res = append(res, dockerConf.Flags...)
	}
	for _, vboxConf := range conf.VBoxConfig {
		res = append(res, vboxConf.Flags...)
	}
	return res
}

func (ec Config) ContainerOpts() ([]docker.ContainerConfig, [][]RecordConfig) {
	var contSpecs []docker.ContainerConfig
	var contRecords [][]RecordConfig

	for _, conf := range ec.DockerConfs {
		envVars := make(map[string]string)

		for _, flag := range conf.Flags {
			envVars[flag.EnvVar] = flag.Default
		}

		for _, env := range conf.Envs {
			envVars[env.EnvVar] = env.Value
		}

		// docker config
		spec := docker.ContainerConfig{
			Image: conf.Image,
			Resources: &docker.Resources{
				MemoryMB: conf.MemoryMB,
				CPU:      conf.CPU,
			},
			EnvVars: envVars,
		}
>>>>>>> e908d1d5

	tagRawRegexp = `^[a-z0-9][a-z0-9-]*[a-z0-9]$`
	tagRegex     = regexp.MustCompile(tagRawRegexp)
)

type DockerHost interface {
	CreateContainer(conf docker.ContainerConfig) (docker.Container, error)
}

type dockerHost struct{}

func (dockerHost) CreateContainer(conf docker.ContainerConfig) (docker.Container, error) {
	return docker.NewContainer(conf)
}

type exercise struct {
<<<<<<< HEAD
	conf       *store.Exercise
	net        *docker.Network
	flags      []store.Flag
=======
	conf       *Config
	net        docker.Network
	flags      []Flag
>>>>>>> e908d1d5
	machines   []virtual.Instance
	ips        []int
	dnsIP      string
	dnsRecords []RecordConfig
	dockerHost DockerHost
	lib        vbox.Library
}

func (e *exercise) Create() error {
	containers, records := e.conf.ContainerOpts()

	var machines []virtual.Instance
	var newIps []int
	for i, spec := range containers {
		spec.DNS = []string{e.dnsIP}

		c, err := e.dockerHost.CreateContainer(spec)
		if err != nil {
			return err
		}

		var lastDigit int
		// Example: 216

		if e.ips != nil {
			// Containers need specific ips
			lastDigit, err = e.net.Connect(c, e.ips[i])
			if err != nil {
				return err
			}
		} else {
			// Let network assign ips
			lastDigit, err = e.net.Connect(c)
			if err != nil {
				return err
			}

			newIps = append(newIps, lastDigit)
		}

		ipaddr := e.net.FormatIP(lastDigit)
		// Example: 172.16.5.216

		for _, record := range records[i] {
			if record.RData == "" {
				record.RData = ipaddr
			}
			e.dnsRecords = append(e.dnsRecords, record)
		}

		machines = append(machines, c)
	}

	for _, spec := range e.conf.VBoxConfig {
		vm, err := e.lib.GetCopy(
			spec.Image,
			vbox.SetBridge(e.net.Interface()),
		)
		if err != nil {
			return err
		}
		machines = append(machines, vm)
	}

	if e.ips == nil {
		e.ips = newIps
	}

	e.machines = machines

	return nil
}

func (e *exercise) Start() error {
	for _, m := range e.machines {
		if err := m.Start(); err != nil {
			return err
		}
	}
	return nil
}

func (e *exercise) Stop() error {
	for _, m := range e.machines {
		if err := m.Stop(); err != nil {
			return err
		}
	}

	return nil
}

func (e *exercise) Close() error {
	for _, m := range e.machines {
		if err := m.Close(); err != nil {
			return err
		}
	}
	e.machines = nil
	return nil
}

func (e *exercise) Restart() error {
	if err := e.Stop(); err != nil {
		return err
	}

	if err := e.Start(); err != nil {
		return err
	}

	return nil
}

func (e *exercise) Reset() error {
	if err := e.Close(); err != nil {
		return err
	}

	if err := e.Create(); err != nil {
		return err
	}

	if err := e.Start(); err != nil {
		return err
	}

	return nil
}<|MERGE_RESOLUTION|>--- conflicted
+++ resolved
@@ -2,12 +2,9 @@
 
 import (
 	"errors"
-<<<<<<< HEAD
 	"regexp"
 
 	"github.com/aau-network-security/go-ntp/store"
-=======
->>>>>>> e908d1d5
 	"github.com/aau-network-security/go-ntp/virtual"
 	"github.com/aau-network-security/go-ntp/virtual/docker"
 	"github.com/aau-network-security/go-ntp/virtual/vbox"
@@ -17,89 +14,6 @@
 	DuplicateTagErr = errors.New("Tag already exists")
 	MissingTagsErr  = errors.New("No tags, need atleast one tag")
 	UnknownTagErr   = errors.New("Unknown tag")
-<<<<<<< HEAD
-=======
-)
-
-type Flag struct {
-}
-
-type RecordConfig struct {
-	Name  string `yaml:"name"`
-	Type  string `yaml:"type"`
-	RData string `yaml:"rdata"`
-}
-
-type FlagConfig struct {
-	Name    string `yaml:"name"`
-	EnvVar  string `yaml:"env"`
-	Default string `yaml:"default"`
-	Points  uint   `yaml:"points"`
-}
-
-type EnvVarConfig struct {
-	EnvVar string `yaml:"env"`
-	Value  string `yaml:"value"`
-}
-
-type DockerConfig struct {
-	Image    string         `yaml:"image"`
-	Flags    []FlagConfig   `yaml:"flag"`
-	Envs     []EnvVarConfig `yaml:"env"`
-	Records  []RecordConfig `yaml:"dns"`
-	MemoryMB uint           `yaml:"memoryMB"`
-	CPU      float64        `yaml:"cpu"`
-}
-
-type VBoxConfig struct {
-	Image    string       `yaml:"image"`
-	MemoryMB uint         `yaml:"memoryMB"`
-	Flags    []FlagConfig `yaml:"flag"`
-}
-
-type Config struct {
-	Name        string         `yaml:"name"`
-	Tags        []string       `yaml:"tags"`
-	DockerConfs []DockerConfig `yaml:"docker"`
-	VBoxConfig  []VBoxConfig   `yaml:"vbox"`
-}
-
-func (conf Config) Flags() []FlagConfig {
-	var res []FlagConfig
-	for _, dockerConf := range conf.DockerConfs {
-		res = append(res, dockerConf.Flags...)
-	}
-	for _, vboxConf := range conf.VBoxConfig {
-		res = append(res, vboxConf.Flags...)
-	}
-	return res
-}
-
-func (ec Config) ContainerOpts() ([]docker.ContainerConfig, [][]RecordConfig) {
-	var contSpecs []docker.ContainerConfig
-	var contRecords [][]RecordConfig
-
-	for _, conf := range ec.DockerConfs {
-		envVars := make(map[string]string)
-
-		for _, flag := range conf.Flags {
-			envVars[flag.EnvVar] = flag.Default
-		}
-
-		for _, env := range conf.Envs {
-			envVars[env.EnvVar] = env.Value
-		}
-
-		// docker config
-		spec := docker.ContainerConfig{
-			Image: conf.Image,
-			Resources: &docker.Resources{
-				MemoryMB: conf.MemoryMB,
-				CPU:      conf.CPU,
-			},
-			EnvVars: envVars,
-		}
->>>>>>> e908d1d5
 
 	tagRawRegexp = `^[a-z0-9][a-z0-9-]*[a-z0-9]$`
 	tagRegex     = regexp.MustCompile(tagRawRegexp)
@@ -116,15 +30,9 @@
 }
 
 type exercise struct {
-<<<<<<< HEAD
 	conf       *store.Exercise
 	net        *docker.Network
 	flags      []store.Flag
-=======
-	conf       *Config
-	net        docker.Network
-	flags      []Flag
->>>>>>> e908d1d5
 	machines   []virtual.Instance
 	ips        []int
 	dnsIP      string
