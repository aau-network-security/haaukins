--- conflicted
+++ resolved
@@ -83,11 +83,7 @@
 
 	cmd.Flags().StringVarP(&name, "name", "n", "", "the event name")
 	cmd.Flags().IntVarP(&available, "available", "a", 5, "amount of labs to make available initially for the event")
-<<<<<<< HEAD
-	cmd.Flags().IntVarP(&capacity, "capacity", "c", 10, "maximuim amount of labs")
-=======
 	cmd.Flags().IntVarP(&capacity, "capacity", "c", 10, "maximum amount of labs")
->>>>>>> 6a12beb0
 	cmd.Flags().StringSliceVarP(&frontends, "frontends", "f", []string{}, "list of frontends to have for each lab")
 	cmd.Flags().StringSliceVarP(&exercises, "exercises", "e", []string{}, "list of exercises to have for each lab")
 	cmd.MarkFlagRequired("name")
@@ -133,11 +129,7 @@
 
 func (c *Client) CmdEvents() *cobra.Command {
 	return &cobra.Command{
-<<<<<<< HEAD
 		Use:     "events",
-=======
-		Use:     "list",
->>>>>>> 6a12beb0
 		Short:   "List events",
 		Example: `  ntp event list`,
 		Run: func(cmd *cobra.Command, args []string) {
