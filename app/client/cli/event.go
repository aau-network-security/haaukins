--- conflicted
+++ resolved
@@ -129,14 +129,9 @@
 
 func (c *Client) CmdEvents() *cobra.Command {
 	return &cobra.Command{
-<<<<<<< HEAD
-		Use:   "events",
-		Short: "List events",
-=======
-		Use:     "list",
+		Use:     "events",
 		Short:   "List events",
 		Example: `  ntp event list`,
->>>>>>> 75307ea6
 		Run: func(cmd *cobra.Command, args []string) {
 			ctx, cancel := context.WithTimeout(context.Background(), time.Second)
 			defer cancel()
