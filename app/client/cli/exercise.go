package cli

import (
	"context"
	"fmt"
	"io"
	"log"
	"strings"
	"time"

	pb "github.com/aau-network-security/go-ntp/daemon/proto"
	"github.com/spf13/cobra"
)

func (c *Client) CmdExercise() *cobra.Command {
	cmd := &cobra.Command{
		Use:   "exercises",
		Short: "Actions to perform on exercises",
		Args:  cobra.MinimumNArgs(1),
	}

	cmd.AddCommand(
		c.CmdExerciseList(),
		c.CmdExerciseReset(),
	)

	return cmd
}

func (c *Client) CmdExercises() *cobra.Command {
	return &cobra.Command{
<<<<<<< HEAD
		Use:     "exercises",
=======
		Use:     "list",
>>>>>>> 6a12beb0
		Short:   "List exercises",
		Example: `  ntp exercise list`,
		Run: func(cmd *cobra.Command, args []string) {
			ctx, cancel := context.WithTimeout(context.Background(), time.Second)
			defer cancel()
			r, err := c.rpcClient.ListExercises(ctx, &pb.Empty{})
			if err != nil {
				PrintError(err)
				return
			}

			f := formatter{
				header: []string{"NAME", "TAGS", "# DOCKER IMAGES", "# VBOX IMAGES"},
				fields: []string{"Name", "Tags", "DockerImageCount", "VboxImageCount"},
			}

			var elements []formatElement
			for _, e := range r.Exercises {
				elements = append(elements, struct {
					Name             string
					Tags             string
					DockerImageCount int32
					VboxImageCount   int32
				}{
					Name:             e.Name,
					Tags:             strings.Join(e.Tags, ","),
					DockerImageCount: e.DockerImageCount,
					VboxImageCount:   e.VboxImageCount,
				})
			}

			table, err := f.AsTable(elements)
			if err != nil {
				PrintError(UnableCreateEListErr)
				return
			}
			fmt.Printf(table)
		},
	}
}

func (c *Client) CmdExerciseList() *cobra.Command {
	cmd := *c.CmdExercises()
	cmd.Use = "ls"
	cmd.Aliases = []string{"ls", "list"}
	return &cmd
}

func (c *Client) CmdExerciseReset() *cobra.Command {
	var (
		evTag   string
		teamIds []string
		teams   []*pb.ResetExerciseRequest_Team
	)

	cmd := &cobra.Command{
<<<<<<< HEAD
		Use:     "reset [extag]",
		Short:   "Reset exercise",
		Long:    "Reset exercise. When no team ids are provided, the exercise is reset for all teams.",
=======
		Use:     "reset [exercise tag]",
		Short:   "Reset exercises",
		Long:    "Reset exercises, use -t for specifying certain teams only.",
>>>>>>> 6a12beb0
		Example: `  ntp reset sql -e esboot -t d11eb89b`,
		Args:    cobra.MinimumNArgs(1),
		Run: func(cmd *cobra.Command, args []string) {
			ctx, cancel := context.WithTimeout(context.Background(), time.Minute)
			defer cancel()

			for _, t := range teamIds {
				teams = append(teams, &pb.ResetExerciseRequest_Team{Id: t})
			}

			exTag := args[0]
			stream, err := c.rpcClient.ResetExercise(ctx, &pb.ResetExerciseRequest{
				ExerciseTag: exTag,
				EventTag:    evTag,
				Teams:       teams,
			})

			if err != nil {
				PrintError(err)
				return
			}

			for {
				status, err := stream.Recv()
				if err == io.EOF {
					break
				}

				if err != nil {
					log.Fatalf(err.Error())
				}

				fmt.Printf("\u2713 %s\n", status.TeamId)
			}
		},
	}

	cmd.Flags().StringVarP(&evTag, "evtag", "e", "", "the event name")
	cmd.Flags().StringSliceVarP(&teamIds, "teams", "t", nil, "list of team ids for which to reset the exercise")
	cmd.MarkFlagRequired("evtag")

	return cmd
}<|MERGE_RESOLUTION|>--- conflicted
+++ resolved
@@ -29,11 +29,7 @@
 
 func (c *Client) CmdExercises() *cobra.Command {
 	return &cobra.Command{
-<<<<<<< HEAD
 		Use:     "exercises",
-=======
-		Use:     "list",
->>>>>>> 6a12beb0
 		Short:   "List exercises",
 		Example: `  ntp exercise list`,
 		Run: func(cmd *cobra.Command, args []string) {
@@ -90,15 +86,9 @@
 	)
 
 	cmd := &cobra.Command{
-<<<<<<< HEAD
-		Use:     "reset [extag]",
-		Short:   "Reset exercise",
-		Long:    "Reset exercise. When no team ids are provided, the exercise is reset for all teams.",
-=======
 		Use:     "reset [exercise tag]",
 		Short:   "Reset exercises",
 		Long:    "Reset exercises, use -t for specifying certain teams only.",
->>>>>>> 6a12beb0
 		Example: `  ntp reset sql -e esboot -t d11eb89b`,
 		Args:    cobra.MinimumNArgs(1),
 		Run: func(cmd *cobra.Command, args []string) {
