--- conflicted
+++ resolved
@@ -29,14 +29,9 @@
 
 func (c *Client) CmdExercises() *cobra.Command {
 	return &cobra.Command{
-<<<<<<< HEAD
-		Use:   "exercises",
-		Short: "List exercises",
-=======
-		Use:     "list",
+		Use:     "exercises",
 		Short:   "List exercises",
 		Example: `  ntp exercise list`,
->>>>>>> 75307ea6
 		Run: func(cmd *cobra.Command, args []string) {
 			ctx, cancel := context.WithTimeout(context.Background(), time.Second)
 			defer cancel()
