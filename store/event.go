--- conflicted
+++ resolved
@@ -179,8 +179,7 @@
 	return v == "ok"
 }
 
-<<<<<<< HEAD
-=======
+
 func (t *Team) SetAccessed(ti time.Time) {
 	t.AccessedAt = &ti
 }
@@ -380,7 +379,6 @@
 	return nil
 }
 
->>>>>>> c66e0863
 type EventConfigStore interface {
 	Read() EventConfig
 	SetCapacity(n int) error
