// Copyright (c) 2018-2019 Aalborg University
// Use of this source code is governed by a GPLv3
// license that can be found in the LICENSE file.

package event

import (
	"context"
	"errors"
	"fmt"
	"github.com/aau-network-security/haaukins/lab"
	"github.com/aau-network-security/haaukins/store"
	"github.com/aau-network-security/haaukins/svcs/ctfd"
	"github.com/aau-network-security/haaukins/svcs/guacamole"
	"github.com/aau-network-security/haaukins/virtual/docker"
	"github.com/aau-network-security/haaukins/virtual/vbox"
	"github.com/rs/zerolog/log"
	"io"
	"net/http"
	"sync"
	"time"
)

var (
	RdpConfErr      = errors.New("error too few rdp connections")
	StartingCtfdErr = errors.New("error while starting ctfd")
	StartingGuacErr = errors.New("error while starting guac")
	StartingRevErr  = errors.New("error while starting reverse proxy")
	EmptyNameErr    = errors.New("event requires a name")
	EmptyTagErr     = errors.New("event requires a tag")

	ErrMaxLabs         = errors.New("maximum amount of allowed labs has been reached")
	ErrNoAvailableLabs = errors.New("no labs available in the queue")
)

type Host interface {
	CreateEventFromConfig(context.Context, store.EventConfig) (Event, error)
	CreateEventFromEventFile(context.Context, store.EventFile) (Event, error)
}

func NewHost(vlib vbox.Library, elib store.ExerciseStore, efh store.EventFileHub) Host {
	return &eventHost{
		ctx:  context.Background(),
		efh:  efh,
		vlib: vlib,
		elib: elib,
	}
}

type eventHost struct {
	ctx  context.Context
	efh  store.EventFileHub
	vlib vbox.Library
	elib store.ExerciseStore
}

func (eh *eventHost) CreateEventFromEventFile(ctx context.Context, ef store.EventFile) (Event, error) {
	conf := ef.Read()
	if err := conf.Validate(); err != nil {
		return nil, err
	}

	exer, err := eh.elib.GetExercisesByTags(conf.Lab.Exercises...)
	if err != nil {
		return nil, err
	}

	labConf := lab.Config{
		Exercises: exer,
		Frontends: conf.Lab.Frontends,
	}

<<<<<<< HEAD
	hub, err := lab.NewHub(ctx, labConf, eh.vlib, conf.Available, conf.Capacity)
=======
	lh := lab.LabHost{
		Vlib: eh.vlib,
		Conf: labConf,
	}
	hub, err := lab.NewHub(&lh, conf.Available, conf.Capacity)
>>>>>>> ca5638ac
	if err != nil {
		return nil, err
	}

	return NewEvent(eh.ctx, ef, hub, labConf.Flags())
}

func (eh *eventHost) CreateEventFromConfig(ctx context.Context, conf store.EventConfig) (Event, error) {
	ef, err := eh.efh.CreateEventFile(conf)
	if err != nil {
		return nil, err
	}

	return eh.CreateEventFromEventFile(ctx, ef)
}

type Auth struct {
	Username string `json:"username"`
	Password string `json:"password"`
}

type Event interface {
	Start(context.Context) error
	Close() error
	Finish()
	AssignLab(*store.Team, lab.Lab) error
	Handler() http.Handler

	GetConfig() store.EventConfig
	GetTeams() []store.Team
	GetHub() lab.Hub
	GetLabByTeam(teamId string) (lab.Lab, bool)
}

type event struct {
	ctfd   ctfd.CTFd
	guac   guacamole.Guacamole
	labhub lab.Hub

	labs          map[string]lab.Lab
	store         store.EventFile
	keyLoggerPool guacamole.KeyLoggerPool

	guacUserStore *guacamole.GuacUserStore
	dockerHost    docker.Host

	closers []io.Closer

	teamQueue chan store.Team
}

func NewEvent(ctx context.Context, ef store.EventFile, hub lab.Hub, flags []store.FlagConfig) (Event, error) {
	conf := ef.Read()
	ctfdConf := ctfd.Config{
		Name:  conf.Name,
		Flags: flags,
		Teams: ef.GetTeams(),
	}

	ctf, err := ctfd.New(ctx, ctfdConf)
	if err != nil {
		return nil, err
	}

	guac, err := guacamole.New(ctx, guacamole.Config{})
	if err != nil {
		return nil, err
	}

	dockerHost := docker.NewHost()

	keyLoggerPool, err := guacamole.NewKeyLoggerPool(ef.ArchiveDir())
	if err != nil {
		return nil, err
	}

	ev := &event{
		store:         ef,
		labhub:        hub,
		ctfd:          ctf,
		guac:          guac,
		labs:          map[string]lab.Lab{},
		guacUserStore: guacamole.NewGuacUserStore(),
		closers:       []io.Closer{ctf, guac, hub, keyLoggerPool},
		dockerHost:    dockerHost,
		keyLoggerPool: keyLoggerPool,
		teamQueue:     make(chan store.Team, conf.Capacity),
	}

	hub.AttachHook(func() error {
		return ev.processQueue()
	})

	return ev, nil
}

func (ev *event) Start(ctx context.Context) error {
	log.Info().Msg("Starting CTFD container from initial point")
	if err := ev.ctfd.Start(ctx); err != nil {
		log.
			Error().
			Err(err).
			Msg("error starting ctfd")

		return StartingCtfdErr
	}
	log.Info().Msg("Starting GUAC container from initial point")

	if err := ev.guac.Start(ctx); err != nil {
		log.
			Error().
			Err(err).
			Msg("error starting guac")

		return StartingGuacErr
	}

	if len(ev.store.GetTeams()) == 0 {
		log.Warn().Msg("Teams not found, so assigning lab to team function is skipping....")
	} else {
		log.Warn().Str("Team 0 ", ev.store.GetTeams()[0].Name).Msg("0 indexed team....")
	}
	for _, team := range ev.store.GetTeams() {
<<<<<<< HEAD

		ev.teamQueue <- team
		if err := ev.processQueue(); err != nil {
=======
		lab, ok := <-ev.labhub.Queue()
		if !ok {
			return ErrMaxLabs
		}

		if err := ev.AssignLab(&team, lab); err != nil {
			fmt.Println("Issue assigning lab: ", err)
>>>>>>> ca5638ac
			return err
		}

		ev.store.SaveTeam(team)

	}

	return nil
}

func (ev *event) Close() error {
	var wg sync.WaitGroup

	for _, closer := range ev.closers {
		wg.Add(1)
		go func(c io.Closer) {
			if err := c.Close(); err != nil {
				log.Warn().Msgf("error while closing event '%s': %s", ev.GetConfig().Name, err)
			}
			wg.Done()
		}(closer)
	}
	wg.Wait()

	return nil
}

func (ev *event) Finish() {
	now := time.Now()
	ev.store.Finish(now)

	if err := ev.store.Archive(); err != nil {
		log.Warn().Msgf("error while archiving event: %s", err)
	}
}

func (ev *event) AssignLab(t *store.Team, lab lab.Lab) error {
	rdpPorts := lab.RdpConnPorts()
	if n := len(rdpPorts); n == 0 {
		log.
			Debug().
			Int("amount", n).
			Msg("Too few RDP connections")

		return RdpConfErr
	}
	u := guacamole.GuacUser{
		Username: t.Id,
		Password: t.HashedPassword,
	}

	if err := ev.guac.CreateUser(u.Username, u.Password); err != nil {
		log.
<<<<<<< HEAD
			Error().
			Msg("Error while creating guac user ... ")
=======
			Debug().
			Str("err", err.Error()).
			Msg("Unable to create guacamole user")
>>>>>>> ca5638ac
		return err
	}

	ev.guacUserStore.CreateUserForTeam(t.Id, u)

	hostIp, err := ev.dockerHost.GetDockerHostIP()
	if err != nil {
		return err
	}

	for i, port := range rdpPorts {
		num := i + 1
		name := fmt.Sprintf("%s-client%d", t.Id, num)

		log.Debug().Str("team", t.Name).Uint("port", port).Msg("Creating RDP Connection for group")
		if err := ev.guac.CreateRDPConn(guacamole.CreateRDPConnOpts{
			Host:     hostIp,
			Port:     port,
			Name:     name,
			GuacUser: u.Username,
			Username: &u.Username,
			Password: &u.Password,
		}); err != nil {
			return err
		}
	}

	ev.labs[t.Id] = lab
<<<<<<< HEAD
	chals := lab.GetEnvironment().Challenges()
=======

	chals := lab.Environment().Challenges()
>>>>>>> ca5638ac
	for _, chal := range chals {
		t.AddChallenge(chal)
	}

	return nil
}

func (ev *event) Handler() http.Handler {
	reghook := func(t *store.Team) error {
<<<<<<< HEAD
		if len(ev.labhub.GetLabs())+len(ev.teamQueue) >= ev.GetConfig().Capacity {
			return lab.MaximumLabsErr
=======
		select {
		case lab, ok := <-ev.labhub.Queue():
			if !ok {
				return ErrMaxLabs
			}

			if err := ev.AssignLab(t, lab); err != nil {
				return err
			}
		default:
			return ErrNoAvailableLabs
>>>>>>> ca5638ac
		}

		ev.teamQueue <- *t
		return ev.processQueue()
	}

	guacHandler := ev.guac.ProxyHandler(ev.guacUserStore, ev.keyLoggerPool)(ev.store)

	m := http.NewServeMux()
	m.Handle("/guaclogin", guacHandler)
	m.Handle("/guacamole", guacHandler)
	m.Handle("/guacamole/", guacHandler)
	m.Handle("/", ev.ctfd.ProxyHandler(reghook)(ev.store))

	return m
}

func (ev *event) processQueue() error {
	/* Check if we have labs to assign */
	if ev.labhub.Available() == 0 {
		return nil
	}

	select {
	case t := <-ev.teamQueue:
		log.Debug().Msgf("Assigning team %s to lab", t.Id)
		if err := ev.AssignLab(&t); err != nil {
			log.Error().Err(err).Msgf("Error assigning lab to team %s", t.Id)
			return err
		}
	default:
		return nil
	}

	return nil
}

func (ev *event) GetHub() lab.Hub {
	return ev.labhub
}

func (ev *event) GetConfig() store.EventConfig {
	return ev.store.Read()
}

func (ev *event) GetTeams() []store.Team {
	return ev.store.GetTeams()
}

func (ev *event) GetLabByTeam(teamId string) (lab.Lab, bool) {
	lab, ok := ev.labs[teamId]
	return lab, ok
}<|MERGE_RESOLUTION|>--- conflicted
+++ resolved
@@ -70,15 +70,11 @@
 		Frontends: conf.Lab.Frontends,
 	}
 
-<<<<<<< HEAD
-	hub, err := lab.NewHub(ctx, labConf, eh.vlib, conf.Available, conf.Capacity)
-=======
 	lh := lab.LabHost{
 		Vlib: eh.vlib,
 		Conf: labConf,
 	}
 	hub, err := lab.NewHub(&lh, conf.Available, conf.Capacity)
->>>>>>> ca5638ac
 	if err != nil {
 		return nil, err
 	}
@@ -202,11 +198,6 @@
 		log.Warn().Str("Team 0 ", ev.store.GetTeams()[0].Name).Msg("0 indexed team....")
 	}
 	for _, team := range ev.store.GetTeams() {
-<<<<<<< HEAD
-
-		ev.teamQueue <- team
-		if err := ev.processQueue(); err != nil {
-=======
 		lab, ok := <-ev.labhub.Queue()
 		if !ok {
 			return ErrMaxLabs
@@ -214,7 +205,6 @@
 
 		if err := ev.AssignLab(&team, lab); err != nil {
 			fmt.Println("Issue assigning lab: ", err)
->>>>>>> ca5638ac
 			return err
 		}
 
@@ -268,14 +258,9 @@
 
 	if err := ev.guac.CreateUser(u.Username, u.Password); err != nil {
 		log.
-<<<<<<< HEAD
-			Error().
-			Msg("Error while creating guac user ... ")
-=======
 			Debug().
 			Str("err", err.Error()).
 			Msg("Unable to create guacamole user")
->>>>>>> ca5638ac
 		return err
 	}
 
@@ -304,12 +289,8 @@
 	}
 
 	ev.labs[t.Id] = lab
-<<<<<<< HEAD
-	chals := lab.GetEnvironment().Challenges()
-=======
 
 	chals := lab.Environment().Challenges()
->>>>>>> ca5638ac
 	for _, chal := range chals {
 		t.AddChallenge(chal)
 	}
@@ -319,10 +300,6 @@
 
 func (ev *event) Handler() http.Handler {
 	reghook := func(t *store.Team) error {
-<<<<<<< HEAD
-		if len(ev.labhub.GetLabs())+len(ev.teamQueue) >= ev.GetConfig().Capacity {
-			return lab.MaximumLabsErr
-=======
 		select {
 		case lab, ok := <-ev.labhub.Queue():
 			if !ok {
@@ -334,7 +311,6 @@
 			}
 		default:
 			return ErrNoAvailableLabs
->>>>>>> ca5638ac
 		}
 
 		ev.teamQueue <- *t
