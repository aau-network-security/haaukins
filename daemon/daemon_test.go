--- conflicted
+++ resolved
@@ -44,21 +44,12 @@
 	return respToken, nil
 }
 
-<<<<<<< HEAD
 func (a *noAuth) AuthenticateContext(ctx context.Context) (context.Context, error) {
 	if a.allowed {
 		return context.WithValue(ctx, us{}, store.User{Username: "some_user", SuperUser: a.superuser}), nil
 	}
 
 	return ctx, fmt.Errorf("unauthorized")
-=======
-func (a *noAuth) AuthenticateUserByToken(t string) (*store.User, error) {
-	if a.allowed {
-		return nil, nil
-	}
-
-	return nil, fmt.Errorf("unauthorized")
->>>>>>> bc63b1ee
 }
 
 func getServer(d *daemon) (func(string, time.Duration) (net.Conn, error), func() error) {
@@ -353,13 +344,6 @@
 			if resp.Token == "" {
 				t.Fatalf("expected token to be non-empty")
 			}
-<<<<<<< HEAD
-=======
-
-			if _, err := auth.AuthenticateUserByToken(resp.Token); err != nil {
-				t.Fatalf("expected to be able to authenticate with token")
-			}
->>>>>>> bc63b1ee
 		})
 	}
 }
