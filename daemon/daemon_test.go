--- conflicted
+++ resolved
@@ -487,12 +487,8 @@
 			eventPool := NewEventPool("")
 			d := &daemon{
 				conf:      &Config{},
-<<<<<<< HEAD
-				events:    events,
+				eventPool: eventPool,
 				frontends: &fakeFrontendStore{},
-=======
-				eventPool: eventPool,
->>>>>>> 073c3491
 				auth: &noAuth{
 					allowed: !tc.unauthorized,
 				},
@@ -1006,12 +1002,8 @@
 				conf: &Config{
 					OvaDir: tmpDir,
 				},
-<<<<<<< HEAD
-				events:    map[store.Tag]event.Event{},
+				eventPool: NewEventPool(""),
 				frontends: &fakeFrontendStore{},
-=======
-				eventPool: NewEventPool(""),
->>>>>>> 073c3491
 				auth: &noAuth{
 					allowed: !tc.unauthorized,
 				},
