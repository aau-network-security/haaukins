package daemon

import (
	"context"
	"fmt"
	"io"
	"io/ioutil"
	"net/http"
	"os"
	"path/filepath"
	"strings"
	"time"

	"github.com/aau-network-security/go-ntp/event"
	"github.com/aau-network-security/go-ntp/store"
	"github.com/aau-network-security/go-ntp/virtual/docker"
	"github.com/aau-network-security/go-ntp/virtual/vbox"
	"github.com/pkg/errors"
	"github.com/shirou/gopsutil/cpu"
	"github.com/shirou/gopsutil/mem"
	"google.golang.org/grpc"
	"google.golang.org/grpc/metadata"
	yaml "gopkg.in/yaml.v2"

	pb "github.com/aau-network-security/go-ntp/daemon/proto"
	dockerclient "github.com/fsouza/go-dockerclient"

	"sync"

	"github.com/aau-network-security/go-ntp/util"
	"github.com/rs/zerolog"
	"github.com/rs/zerolog/log"
)

var (
	DuplicateEventErr   = errors.New("Event with that tag already exists")
	UnknownEventErr     = errors.New("Unable to find event by that tag")
	MissingTokenErr     = errors.New("No security token provided")
	InvalidArgumentsErr = errors.New("Invalid arguments provided")
	MissingSecretKey    = errors.New("Management signing key cannot be empty")
	UnknownTeamErr      = errors.New("Unable to find team by that id")

	version string
)

type Config struct {
	Host               string                           `yaml:"host,omitempty"`
	Port               uint                             `yaml:"port,omitempty"`
	UsersFile          string                           `yaml:"users-file,omitempty"`
	ExercisesFile      string                           `yaml:"exercises-file,omitempty"`
	FrontendsFile      string                           `yaml:"frontends-file,omitempty"`
	OvaDir             string                           `yaml:"ova-directory,omitempty"`
	LogDir             string                           `yaml:"log-directory,omitempty"`
	EventsDir          string                           `yaml:"events-directory,omitempty"`
	DockerRepositories []dockerclient.AuthConfiguration `yaml:"docker-repositories,omitempty"`
	Management         struct {
		SigningKey string `yaml:"sign-key"`
		TLS        struct {
			CertFile string `yaml:"cert-file"`
			KeyFile  string `yaml:"key-file"`
		} `yaml:"tls"`
	} `yaml:"management,omitempty"`
}

func NewConfigFromFile(path string) (*Config, error) {
	f, err := ioutil.ReadFile(path)
	if err != nil {
		return nil, err
	}

	var c Config
	err = yaml.Unmarshal(f, &c)
	if err != nil {
		return nil, err
	}

	for _, repo := range c.DockerRepositories {
		docker.Registries[repo.ServerAddress] = repo
	}

	return &c, nil
}

type daemon struct {
	conf      *Config
	auth      Authenticator
	users     store.UsersFile
	exercises store.ExerciseStore
	eventPool *eventPool
	frontends store.FrontendStore
	ehost     event.Host
	logPool   util.LogPool
	closers   []io.Closer
}

func New(conf *Config) (*daemon, error) {
	if conf.Management.SigningKey == "" {
		return nil, MissingSecretKey
	}

	if conf.Host == "" {
		conf.Host = "localhost"
	}

	if conf.Port == 0 {
		conf.Port = 80
	}

	if conf.OvaDir == "" {
		dir, _ := os.Getwd()
		conf.OvaDir = filepath.Join(dir, "vbox")
	}

	if conf.LogDir == "" {
		dir, _ := os.Getwd()
		conf.LogDir = filepath.Join(dir, "logs")
	}

	if conf.UsersFile == "" {
		conf.UsersFile = "users.yml"
	}

	if conf.ExercisesFile == "" {
		conf.ExercisesFile = "exercises.yml"
	}

	if conf.FrontendsFile == "" {
		conf.FrontendsFile = "frontends.yml"
	}

	if conf.EventsDir == "" {
		conf.EventsDir = "events"
	}

	uf, err := store.NewUserFile(conf.UsersFile)
	if err != nil {
		return nil, errors.Wrap(err, fmt.Sprintf("unable to read users file: %s", conf.UsersFile))
	}

	ef, err := store.NewExerciseFile(conf.ExercisesFile)
	if err != nil {
		return nil, errors.Wrap(err, fmt.Sprintf("unable to read exercises file: %s", conf.ExercisesFile))
	}

	ff, err := store.NewFrontendsFile(conf.FrontendsFile)
	if err != nil {
		return nil, errors.Wrap(err, fmt.Sprintf("unable to read frontends file: %s", conf.FrontendsFile))
	}

	vlib := vbox.NewLibrary(conf.OvaDir)
	eventPool := NewEventPool(conf.Host)
	go func() {
		if err := http.ListenAndServe(fmt.Sprintf(":%d", conf.Port), eventPool); err != nil {
			fmt.Println("Serving error", err)
		}
	}()

	if len(uf.ListUsers()) == 0 && len(uf.ListSignupKeys()) == 0 {
		k := store.NewSignupKey()
		k.WillBeSuperUser = true

		if err := uf.CreateSignupKey(k); err != nil {
			return nil, err
		}

		log.Info().Msg("No users or signup keys found, creating a key")
	}

	keys := uf.ListSignupKeys()
	if len(uf.ListUsers()) == 0 && len(keys) > 0 {
		log.Info().Msg("No users found, printing keys")
		for _, k := range keys {
			log.Info().Str("key", k.String()).Msg("Found key")
		}
	}

	efh, err := store.NewEventFileHub(conf.EventsDir)
	if err != nil {
		return nil, err
	}

	logPool, err := util.NewLogPool(conf.LogDir)
	if err != nil {
		return nil, err
	}

	d := &daemon{
		conf:      conf,
		auth:      NewAuthenticator(uf, conf.Management.SigningKey),
		users:     uf,
		exercises: ef,
		eventPool: eventPool,
		frontends: ff,
		ehost:     event.NewHost(vlib, ef, efh),
		logPool:   logPool,
		closers:   []io.Closer{logPool, eventPool},
	}

	eventFiles, err := efh.GetUnfinishedEvents()
	if err != nil {
		return nil, err
	}

	for _, ef := range eventFiles {
		err := d.createEventFromEventFile(ef)
		if err != nil {
			return nil, err
		}
	}

	return d, nil
}

type contextStream struct {
	grpc.ServerStream
	ctx context.Context
}

func (s *contextStream) Context() context.Context {
	return s.ctx
}

func withAuditLogger(ctx context.Context, logger *zerolog.Logger) context.Context {
	if logger == nil {
		return ctx
	}

	u, ok := ctx.Value(us{}).(store.User)
	if !ok {
		return logger.WithContext(ctx)
	}

	ls := logger.With().
		Str("user", u.Username).
		Bool("is-super-user", u.SuperUser).
		Logger()
	logger = &ls

	return logger.WithContext(ctx)
}

func (d *daemon) GetServer(opts ...grpc.ServerOption) *grpc.Server {
	nonAuth := []string{"LoginUser", "SignupUser"}
	var logger *zerolog.Logger
	if d.logPool != nil {
		logger, _ = d.logPool.GetLogger("audit")
		l := *logger
		l = l.With().Timestamp().Logger()
		logger = &l
	}

	streamInterceptor := func(srv interface{}, stream grpc.ServerStream, info *grpc.StreamServerInfo, handler grpc.StreamHandler) error {
		ctx, authErr := d.auth.AuthenticateContext(stream.Context())
		ctx = withAuditLogger(ctx, logger)
		stream = &contextStream{stream, ctx}

		header := metadata.Pairs("daemon-version", version)
		stream.SendHeader(header)

		for _, endpoint := range nonAuth {
			if strings.HasSuffix(info.FullMethod, endpoint) {
				return handler(srv, stream)
			}
		}

		if authErr != nil {
			return authErr
		}

		return handler(srv, stream)
	}

	unaryInterceptor := func(ctx context.Context, req interface{}, info *grpc.UnaryServerInfo, handler grpc.UnaryHandler) (interface{}, error) {
		ctx, authErr := d.auth.AuthenticateContext(ctx)
		ctx = withAuditLogger(ctx, logger)

		header := metadata.Pairs("daemon-version", version)
		grpc.SendHeader(ctx, header)

		for _, endpoint := range nonAuth {
			if strings.HasSuffix(info.FullMethod, endpoint) {
				return handler(ctx, req)
			}
		}

		if authErr != nil {
			return nil, authErr
		}

		return handler(ctx, req)
	}

	opts = append([]grpc.ServerOption{
		grpc.StreamInterceptor(streamInterceptor),
		grpc.UnaryInterceptor(unaryInterceptor),
	}, opts...)
	return grpc.NewServer(opts...)
}

func (d *daemon) LoginUser(ctx context.Context, req *pb.LoginUserRequest) (*pb.LoginUserResponse, error) {
	log.Ctx(ctx).
		Info().
		Str("username", req.Username).
		Msg("login user")

	token, err := d.auth.TokenForUser(req.Username, req.Password)
	if err != nil {
		return &pb.LoginUserResponse{Error: err.Error()}, nil
	}

	return &pb.LoginUserResponse{Token: token}, nil
}

func (d *daemon) SignupUser(ctx context.Context, req *pb.SignupUserRequest) (*pb.LoginUserResponse, error) {
	log.Ctx(ctx).
		Info().
		Str("username", req.Username).
		Msg("signup user")

	u, err := store.NewUser(req.Username, req.Password)
	if err != nil {
		return &pb.LoginUserResponse{Error: err.Error()}, nil
	}

	k, err := d.users.GetSignupKey(req.Key)
	if err != nil {
		return &pb.LoginUserResponse{Error: err.Error()}, nil
	}
	if k.WillBeSuperUser {
		u.SuperUser = true
	}

	if err := d.users.CreateUser(u); err != nil {
		return &pb.LoginUserResponse{Error: err.Error()}, nil
	}

	if err := d.users.DeleteSignupKey(k); err != nil {
		return &pb.LoginUserResponse{Error: err.Error()}, nil
	}

	token, err := d.auth.TokenForUser(req.Username, req.Password)
	if err != nil {
		return &pb.LoginUserResponse{Error: err.Error()}, nil
	}

	return &pb.LoginUserResponse{Token: token}, nil
}

func (d *daemon) InviteUser(ctx context.Context, req *pb.InviteUserRequest) (*pb.InviteUserResponse, error) {
	log.Ctx(ctx).Info().Msg("invite user")

	u, _ := ctx.Value(us{}).(store.User)
	if !u.SuperUser {
		return &pb.InviteUserResponse{
			Error: "This action requires super user permissions",
		}, nil
	}

	k := store.NewSignupKey()
	if req.SuperUser {
		k.WillBeSuperUser = true
	}

	if err := d.users.CreateSignupKey(k); err != nil {
		return &pb.InviteUserResponse{
			Error: err.Error(),
		}, nil
	}

	return &pb.InviteUserResponse{
		Key: k.String(),
	}, nil
}

func (d *daemon) createEventFromEventFile(ef store.EventFile) error {
	ev, err := d.ehost.CreateEventFromEventFile(ef)
	if err != nil {
		log.Error().Err(err).Msg("Error creating event from file")
		return err
	}

	return d.createEvent(ev)
}

func (d *daemon) createEventFromConfig(conf store.EventConfig) error {
	ev, err := d.ehost.CreateEventFromConfig(conf)
	if err != nil {
		log.Error().Err(err).Msg("Error creating event")
		return err
	}

	return d.createEvent(ev)
}

func (d *daemon) createEvent(ev event.Event) error {
	conf := ev.GetConfig()

	var frontendNames []string
	for _, f := range conf.Lab.Frontends {
		frontendNames = append(frontendNames, f.Image)
	}
	log.Info().
		Str("Name", conf.Name).
		Str("Tag", string(conf.Tag)).
		Int("Available", conf.Available).
		Int("Capacity", conf.Capacity).
		Strs("Frontends", frontendNames).
		Msg("Creating event")

	go ev.Start(context.TODO())

	d.eventPool.AddEvent(ev)

	return nil
}

func (d *daemon) CreateEvent(req *pb.CreateEventRequest, resp pb.Daemon_CreateEventServer) error {
	log.Ctx(resp.Context()).
		Info().
		Str("tag", req.Tag).
		Str("name", req.Name).
		Int32("available", req.Available).
		Int32("capacity", req.Capacity).
		Strs("frontends", req.Frontends).
		Strs("exercises", req.Exercises).
		Msg("create event")
	now := time.Now()

	tags := make([]store.Tag, len(req.Exercises))
	for i, s := range req.Exercises {
		t, err := store.NewTag(s)
		if err != nil {
			return err
		}
		tags[i] = t
	}

	evtag, _ := store.NewTag(req.Tag)
	conf := store.EventConfig{
		Name:      req.Name,
		Tag:       evtag,
		Available: int(req.Available),
		Capacity:  int(req.Capacity),
		StartedAt: &now,
		Lab: store.Lab{
			Frontends: d.frontends.GetFrontends(req.Frontends...),
			Exercises: tags,
		},
	}

	if err := conf.Validate(); err != nil {
		return err
	}

	_, err := d.eventPool.GetEvent(evtag)
	if err == nil {
		return DuplicateEventErr
	}

	if conf.Available == 0 {
		conf.Available = 5
	}

	if conf.Capacity == 0 {
		conf.Capacity = 10
	}

	return d.createEventFromConfig(conf)
}

func (d *daemon) StopEvent(req *pb.StopEventRequest, resp pb.Daemon_StopEventServer) error {
	log.Ctx(resp.Context()).
		Info().
		Str("tag", req.Tag).
		Msg("stop event")

	evtag, err := store.NewTag(req.Tag)
	if err != nil {
		return err
	}

	ev, err := d.eventPool.GetEvent(evtag)
	if err != nil {
		return err
	}

	if err := d.eventPool.RemoveEvent(evtag); err != nil {
		return err
	}

	ev.Close()
	ev.Finish()
	return nil
}

func (d *daemon) RestartTeamLab(req *pb.RestartTeamLabRequest, resp pb.Daemon_RestartTeamLabServer) error {
	log.Ctx(resp.Context()).
		Info().
		Str("event", req.EventTag).
		Str("lab", req.LabTag).
		Msg("restart lab")

	evtag, err := store.NewTag(req.EventTag)
	if err != nil {
		return err
	}

	ev, err := d.eventPool.GetEvent(evtag)
	if err != nil {
		return err
	}

	lab, err := ev.GetHub().GetLabByTag(req.LabTag)

	if err != nil {
		return err
	}

	if err := lab.Restart(); err != nil {
		return err
	}

	return nil
}

func (d *daemon) ListExercises(ctx context.Context, req *pb.Empty) (*pb.ListExercisesResponse, error) {

	var exercises []*pb.ListExercisesResponse_Exercise

	for _, e := range d.exercises.ListExercises() {
		var tags []string
		for _, t := range e.Tags {
			tags = append(tags, string(t))
		}

		exercises = append(exercises, &pb.ListExercisesResponse_Exercise{
			Name:             e.Name,
			Tags:             tags,
			DockerImageCount: int32(len(e.DockerConfs)),
			VboxImageCount:   int32(len(e.VboxConfs)),
		})
	}

	return &pb.ListExercisesResponse{Exercises: exercises}, nil
}

func (d *daemon) ResetExercise(req *pb.ResetExerciseRequest, resp pb.Daemon_ResetExerciseServer) error {
	log.Ctx(resp.Context()).Info().
		Str("evtag", req.EventTag).
		Str("extag", req.ExerciseTag).
		Msg("reset exercise")

	evtag, err := store.NewTag(req.EventTag)
	if err != nil {
		return err
	}

	ev, err := d.eventPool.GetEvent(evtag)
	if err != nil {
		return err
	}

	if req.Teams != nil {
		// the requests has a selection of group ids
		for _, reqTeam := range req.Teams {
			if lab, ok := ev.GetLabByTeam(reqTeam.Id); ok {
				if err := lab.GetEnvironment().ResetByTag(req.ExerciseTag); err != nil {
					return err
				}
				resp.Send(&pb.ResetExerciseStatus{TeamId: reqTeam.Id})
			}
		}
	} else {
		// all exercises should be reset
		for _, t := range ev.GetTeams() {
			lab, _ := ev.GetLabByTeam(t.Id)
			if err := lab.GetEnvironment().ResetByTag(req.ExerciseTag); err != nil {
				return err
			}
			resp.Send(&pb.ResetExerciseStatus{TeamId: t.Id})
		}
	}
	return nil
}

func (d *daemon) ListEvents(ctx context.Context, req *pb.ListEventsRequest) (*pb.ListEventsResponse, error) {
	var events []*pb.ListEventsResponse_Events

	for _, event := range d.eventPool.GetAllEvents() {
		conf := event.GetConfig()

		events = append(events, &pb.ListEventsResponse_Events{
			Name:          conf.Name,
			Tag:           string(conf.Tag),
			TeamCount:     int32(len(event.GetTeams())),
			ExerciseCount: int32(len(conf.Lab.Exercises)),
			Capacity:      int32(conf.Capacity),
		})
	}

	return &pb.ListEventsResponse{Events: events}, nil
}

func (d *daemon) ListEventTeams(ctx context.Context, req *pb.ListEventTeamsRequest) (*pb.ListEventTeamsResponse, error) {
	var eventTeams []*pb.ListEventTeamsResponse_Teams
	evtag, err := store.NewTag(req.Tag)
	if err != nil {
		return nil, err
	}
	ev, err := d.eventPool.GetEvent(evtag)
	if err != nil {
		return nil, err
	}

	teams := ev.GetTeams()

	for _, t := range teams {
		eventTeams = append(eventTeams, &pb.ListEventTeamsResponse_Teams{
			Id:    t.Id,
			Name:  t.Name,
			Email: t.Email,
		})
	}

	return &pb.ListEventTeamsResponse{Teams: eventTeams}, nil
}

func (d *daemon) Close() error {
	var errs error
	var wg sync.WaitGroup

	for _, c := range d.closers {
		wg.Add(1)
		go func(c io.Closer) {
			if err := c.Close(); err != nil && errs == nil {
				errs = err
			}
			wg.Done()
		}(c)
	}

	wg.Wait()

	if err := docker.DefaultLinkBridge.Close(); err != nil {
		return err
	}

	return errs
}

func (d *daemon) ListFrontends(ctx context.Context, req *pb.Empty) (*pb.ListFrontendsResponse, error) {
	var respList []*pb.ListFrontendsResponse_Frontend

	err := filepath.Walk(d.conf.OvaDir, func(path string, info os.FileInfo, err error) error {
		if filepath.Ext(path) == ".ova" {
			relativePath, err := filepath.Rel(d.conf.OvaDir, path)
			if err != nil {
				return err
			}
			parts := strings.Split(relativePath, ".")
			image := filepath.Join(parts[:len(parts)-1]...)

			ic := d.frontends.GetFrontends(image)[0]
			respList = append(respList, &pb.ListFrontendsResponse_Frontend{
				Image:    image,
				Size:     info.Size(),
				MemoryMB: int64(ic.MemoryMB),
				Cpu:      float32(ic.CPU),
			})
		}
		return nil
	})
	if err != nil {
		return nil, err
	}

	return &pb.ListFrontendsResponse{Frontends: respList}, nil
}

func (d *daemon) SetFrontendMemory(ctx context.Context, in *pb.SetFrontendMemoryRequest) (*pb.Empty, error) {
	err := d.frontends.SetMemoryMB(in.Image, uint(in.MemoryMB))
	return &pb.Empty{}, err
}

func (d *daemon) SetFrontendCpu(ctx context.Context, in *pb.SetFrontendCpuRequest) (*pb.Empty, error) {
	err := d.frontends.SetCpu(in.Image, float64(in.Cpu))
	return &pb.Empty{}, err
}

func (d *daemon) GetTeamInfo(ctx context.Context, in *pb.GetTeamInfoRequest) (*pb.GetTeamInfoResponse, error) {
	t, err := store.NewTag(in.EventTag)
	if err != nil {
		return nil, err
	}
	ev, err := d.eventPool.GetEvent(t)
	if err != nil {
		return nil, err
	}
	lab, ok := ev.GetLabByTeam(in.TeamId)
	if !ok {
		return nil, UnknownTeamErr
	}

	var instances []*pb.GetTeamInfoResponse_Instance
	for _, i := range lab.InstanceInfo() {
		instance := &pb.GetTeamInfoResponse_Instance{
			Image: i.Image,
<<<<<<< HEAD
			Type:  i.Type,
			Id:    i.Id,
=======
			Type: i.Type,
			Id: i.Id,
			State: int32(i.State),
>>>>>>> 592d7ab9
		}
		instances = append(instances, instance)
	}
	return &pb.GetTeamInfoResponse{Instances: instances}, nil

}

func (d *daemon) MonitorHost(req *pb.Empty, stream pb.Daemon_MonitorHostServer) error {
	for {
		var cpuErr string
		var cpuPercent float32
		cpus, err := cpu.Percent(time.Second, false)
		if err != nil {
			cpuErr = err.Error()
		}
		if len(cpus) == 1 {
			cpuPercent = float32(cpus[0])
		}

		var memErr string
		v, err := mem.VirtualMemory()
		if err != nil {
			memErr = err.Error()
		}

		// we should send io at some point
		// io, _ := net.IOCounters(true)

		if err := stream.Send(&pb.MonitorHostResponse{
			CPUPercent:      cpuPercent,
			CPUReadError:    cpuErr,
			MemoryPercent:   float32(v.UsedPercent),
			MemoryReadError: memErr,
		}); err != nil {
			return err
		}
	}
}

func (d *daemon) Version(context.Context, *pb.Empty) (*pb.VersionResponse, error) {
	return &pb.VersionResponse{Version: version}, nil
}<|MERGE_RESOLUTION|>--- conflicted
+++ resolved
@@ -705,14 +705,9 @@
 	for _, i := range lab.InstanceInfo() {
 		instance := &pb.GetTeamInfoResponse_Instance{
 			Image: i.Image,
-<<<<<<< HEAD
 			Type:  i.Type,
 			Id:    i.Id,
-=======
-			Type: i.Type,
-			Id: i.Id,
 			State: int32(i.State),
->>>>>>> 592d7ab9
 		}
 		instances = append(instances, instance)
 	}
