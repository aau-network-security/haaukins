--- conflicted
+++ resolved
@@ -182,10 +182,7 @@
 		mux:             m,
 		ehost:           event.NewHost(vlib, ef, efh),
 		logPool:         logPool,
-<<<<<<< HEAD
-=======
 		closers:         []io.Closer{logPool},
->>>>>>> bc63b1ee
 	}
 
 	eventFiles, err := efh.GetUnfinishedEvents()
@@ -203,23 +200,15 @@
 	return d, nil
 }
 
-<<<<<<< HEAD
 type contextStream struct {
 	grpc.ServerStream
 	ctx context.Context
 }
-=======
-func (d *daemon) authorize(ctx context.Context) (*store.User, error) {
-	if md, ok := metadata.FromIncomingContext(ctx); ok {
-		if len(md["token"]) > 0 {
-			token := md["token"][0]
->>>>>>> bc63b1ee
 
 func (s *contextStream) Context() context.Context {
 	return s.ctx
 }
 
-<<<<<<< HEAD
 func withAuditLogger(ctx context.Context, logger *zerolog.Logger) context.Context {
 	if logger == nil {
 		return ctx
@@ -235,28 +224,6 @@
 		Bool("is-super-user", u.SuperUser).
 		Logger()
 	logger = &ls
-=======
-		return nil, MissingTokenErr
-	}
-
-	return nil, MissingTokenErr
-}
-
-type auditStream struct {
-	grpc.ServerStream
-	logger   *zerolog.Logger
-	username string
-}
-
-func (s *auditStream) Context() context.Context {
-	ctx := s.ServerStream.Context()
-
-	logger := s.logger
-	if s.username != "" {
-		loggerStruct := s.logger.With().Str("user", s.username).Logger()
-		logger = &loggerStruct
-	}
->>>>>>> bc63b1ee
 
 	return logger.WithContext(ctx)
 }
@@ -275,26 +242,12 @@
 
 		for _, endpoint := range nonAuth {
 			if strings.HasSuffix(info.FullMethod, endpoint) {
-				if logger != nil {
-					stream = &auditStream{ServerStream: stream, logger: logger}
-				}
-
 				return handler(srv, stream)
 			}
 		}
 
-<<<<<<< HEAD
 		if authErr != nil {
 			return authErr
-=======
-		u, err := d.authorize(stream.Context())
-		if err != nil {
-			return err
->>>>>>> bc63b1ee
-		}
-
-		if logger != nil {
-			stream = &auditStream{stream, logger, u.Username}
 		}
 
 		return handler(srv, stream)
@@ -306,28 +259,12 @@
 
 		for _, endpoint := range nonAuth {
 			if strings.HasSuffix(info.FullMethod, endpoint) {
-				if logger != nil {
-					ctx = logger.WithContext(ctx)
-				}
-
 				return handler(ctx, req)
 			}
 		}
-<<<<<<< HEAD
 
 		if authErr != nil {
 			return nil, authErr
-=======
-		u, err := d.authorize(ctx)
-		if err != nil {
-			return nil, err
->>>>>>> bc63b1ee
-		}
-
-		if logger != nil {
-			structLogger := logger.With().Str("user", u.Username).Logger()
-			logger = &structLogger
-			ctx = logger.WithContext(ctx)
 		}
 
 		return handler(ctx, req)
@@ -392,7 +329,6 @@
 func (d *daemon) InviteUser(ctx context.Context, req *pb.InviteUserRequest) (*pb.InviteUserResponse, error) {
 	log.Ctx(ctx).Info().Msg("invite user")
 
-<<<<<<< HEAD
 	u, _ := ctx.Value(us{}).(store.User)
 	if !u.SuperUser {
 		return &pb.InviteUserResponse{
@@ -400,8 +336,6 @@
 		}, nil
 	}
 
-=======
->>>>>>> bc63b1ee
 	k := store.NewSignupKey()
 	if req.SuperUser {
 		k.WillBeSuperUser = true
