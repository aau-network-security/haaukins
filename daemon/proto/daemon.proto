--- conflicted
+++ resolved
@@ -48,11 +48,7 @@
   message Events {
     string tag = 1;
     string name = 2;
-<<<<<<< HEAD
-    int32 groupCount = 3;
-=======
     int32 teamCount = 3;
->>>>>>> 4ca85236
     int32 exerciseCount = 4;
     int32 capacity = 5;
   }
