--- conflicted
+++ resolved
@@ -39,13 +39,9 @@
 	NewLab(context.Context) (Lab, error)
 }
 
-<<<<<<< HEAD
-type labHost struct {
-=======
 type LabHost struct {
 	Vlib vbox.Library
 	Conf Config
->>>>>>> ca5638ac
 }
 
 func (lh *LabHost) NewLab(ctx context.Context) (Lab, error) {
